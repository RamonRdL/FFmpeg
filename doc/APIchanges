--- conflicted
+++ resolved
@@ -13,7 +13,9 @@
 
 API changes, most recent first:
 
-<<<<<<< HEAD
+2011-08-02 - 9d39cbf - lavc 53.7.1
+  Add AV_PKT_FLAG_CORRUPT AVPacket flag.
+
 2011-07-16 - xxxxxx - lavfi 2.27.0
   Add audio packing negotiation fields and helper functions.
 
@@ -21,10 +23,6 @@
   out_packings fields to AVFilterLink, and the functions:
   avfilter_set_common_packing_formats()
   avfilter_all_packing_formats()
-=======
-2011-08-02 - 9d39cbf - lavc 53.7.1
-  Add AV_PKT_FLAG_CORRUPT AVPacket flag.
->>>>>>> 62ee0e6a
 
 2011-07-10 - a67c061 - lavf 53.3.0
   Add avformat_find_stream_info(), deprecate av_find_stream_info().
