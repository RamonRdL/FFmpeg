Never assume the API of libav* to be stable unless at least 1 month has passed
since the last major version increase.

The last version increases were:
libavcodec:  2011-04-18
libavdevice: 2011-04-18
libavfilter: 2011-04-18
libavformat: 2011-04-18
libpostproc: 2011-04-18
libswscale:  2011-06-20
libavutil:   2011-04-18


API changes, most recent first:

<<<<<<< HEAD
2011-11-03 - 96949da - lavu 51.23.0
  Add av_strcasecmp() and av_strncasecmp() to avstring.h.

2011-10-20 - b35e9e1 - lavu 51.22.0
  Add av_strtok() to avstring.h.
=======
2011-11-13 - lavf 53.15.0
  New interrupt callback API, allowing per-AVFormatContext/AVIOContext
  interrupt callbacks.
  6aa0b98 Add AVIOInterruptCB struct and the interrupt_callback field to
          AVFormatContext.
  1dee0ac Add avio_open2() with additional parameters. Those are
          an interrupt callback and an options AVDictionary.
          This will allow passing AVOptions to protocols after lavf
          54.0.
>>>>>>> ff3755cb

2011-11-xx - xxxxxxx - lavu 51.16.0
  Add av_timegm()

2011-11-06 - ba04ecf - lavu 51.14.0
  Add av_strcasecmp() and av_strncasecmp() to avstring.h.

2011-11-06 - 07b172f - lavu 51.13.0
  Add av_toupper()/av_tolower()

2011-11-05 - b6d08f4 - lavf 53.13.0
  Add avformat_network_init()/avformat_network_uninit()

2011-10-27 - 512557b - lavc 53.15.0
  Remove avcodec_parse_frame.
  Deprecate AVCodecContext.parse_only and CODEC_CAP_PARSE_ONLY.

2011-10-19 - 569129a - lavf 53.10.0
  Add avformat_new_stream(). Deprecate av_new_stream().

2011-10-13 - b631fba - lavf 53.9.0
  Add AVFMT_NO_BYTE_SEEK AVInputFormat flag.

2011-10-12 - lavu 51.12.0
  AVOptions API rewrite.

  - 145f741 FF_OPT_TYPE* renamed to AV_OPT_TYPE_*
  - new setting/getting functions with slightly different semantics:
        dac66da av_set_string3 -> av_opt_set
                av_set_double  -> av_opt_set_double
                av_set_q       -> av_opt_set_q
                av_set_int     -> av_opt_set_int

        41d9d51 av_get_string  -> av_opt_get
                av_get_double  -> av_opt_get_double
                av_get_q       -> av_opt_get_q
                av_get_int     -> av_opt_get_int

  - 8c5dcaa trivial rename av_next_option -> av_opt_next
  - 641c7af new functions - av_opt_child_next, av_opt_child_class_next
    and av_opt_find2()

2011-09-22 - a70e787 - lavu 51.17.0
  Add av_x_if_null().

2011-09-18 - 645cebb - lavc 53.16.0
  Add showall flag2

2011-09-16 - ea8de10 - lavfi 2.42.0
  Add avfilter_all_channel_layouts.

2011-09-16 - 9899037 - lavfi 2.41.0
  Rename avfilter_all_* function names to avfilter_make_all_*.

  In particular, apply the renames:
  avfilter_all_formats         -> avfilter_make_all_formats
  avfilter_all_channel_layouts -> avfilter_make_all_channel_layouts
  avfilter_all_packing_formats -> avfilter_make_all_packing_formats

2011-09-12 - 4381bdd - lavfi 2.40.0
  Change AVFilterBufferRefAudioProps.sample_rate type from uint32_t to int.

2011-09-12 - 2c03174 - lavfi 2.40.0
  Simplify signature for avfilter_get_audio_buffer(), make it
  consistent with avfilter_get_video_buffer().

2011-09-06 - 4f7dfe1 - lavfi 2.39.0
  Rename libavfilter/vsink_buffer.h to libavfilter/buffersink.h.

2011-09-06 - c4415f6 - lavfi 2.38.0
  Unify video and audio sink API.

  In particular, add av_buffersink_get_buffer_ref(), deprecate
  av_vsink_buffer_get_video_buffer_ref() and change the value for the
  opaque field passed to the abuffersink init function.

2011-09-04 - 61e2e29 - lavu 51.16.0
  Add av_asprintf().

2011-08-22 - dacd827 - lavf 53.10.0
  Add av_find_program_from_stream().

2011-08-20 - 69e2c1a - lavu 51.13.0
  Add av_get_media_type_string().

2011-09-03 - fb4ca26 - lavc 53.13.0
                       lavf 53.11.0
                       lsws  2.1.0
  Add {avcodec,avformat,sws}_get_class().

2011-08-03 - c11fb82 - lavu 51.15.0
  Add AV_OPT_SEARCH_FAKE_OBJ flag for av_opt_find() function.

2011-08-14 - 323b930 - lavu 51.12.0
  Add av_fifo_peek2(), deprecate av_fifo_peek().

2011-08-16 - 48f9e45 - lavf 53.8.0
  Add avformat_query_codec().

2011-08-16 - bca06e7 - lavc 53.11.0
  Add avcodec_get_type().

2011-08-06 - 2f63440 - lavf 53.7.0
  Add error_recognition to AVFormatContext.

2011-08-02 - 9d39cbf - lavc 53.9.1
  Add AV_PKT_FLAG_CORRUPT AVPacket flag.

2011-07-16 - b57df29 - lavfi 2.27.0
  Add audio packing negotiation fields and helper functions.

  In particular, add AVFilterPacking enum, planar, in_packings and
  out_packings fields to AVFilterLink, and the functions:
  avfilter_set_common_packing_formats()
  avfilter_all_packing_formats()

2011-07-10 - a67c061 - lavf 53.6.0
  Add avformat_find_stream_info(), deprecate av_find_stream_info().

2011-07-10 - 0b950fe - lavc 53.8.0
  Add avcodec_open2(), deprecate avcodec_open().

2011-07-01 - b442ca6 - lavf 53.5.0 - avformat.h
  Add function av_get_output_timestamp().

2011-06-28 - 5129336 - lavu 51.11.0 - avutil.h
  Define the AV_PICTURE_TYPE_NONE value in AVPictureType enum.

2011-06-19 - fd2c0a5 - lavfi 2.23.0 - avfilter.h
  Add layout negotiation fields and helper functions.

  In particular, add in_chlayouts and out_chlayouts to AVFilterLink,
  and the functions:
  avfilter_set_common_sample_formats()
  avfilter_set_common_channel_layouts()
  avfilter_all_channel_layouts()

2011-06-19 - 527ca39 - lavfi 2.22.0 - AVFilterFormats
  Change type of AVFilterFormats.formats from int * to int64_t *,
  and update formats handling API accordingly.

  avfilter_make_format_list() still takes a int32_t array and converts
  it to int64_t. A new function, avfilter_make_format64_list(), that
  takes int64_t arrays has been added.

2011-06-19 - 44f669e - lavfi 2.21.0 - vsink_buffer.h
  Add video sink buffer and vsink_buffer.h public header.

2011-06-12 - 9fdf772 - lavfi 2.18.0 - avcodec.h
  Add avfilter_get_video_buffer_ref_from_frame() function in
  libavfilter/avcodec.h.

2011-06-12 - c535494 - lavfi 2.17.0 - avfiltergraph.h
  Add avfilter_inout_alloc() and avfilter_inout_free() functions.

2011-06-12 - 6119b23 - lavfi 2.16.0 - avfilter_graph_parse()
  Change avfilter_graph_parse() signature.

2011-06-23 - 67e9ae1 - lavu 51.8.0 - attributes.h
  Add av_printf_format().

2011-06-16 - 05e84c9, 25de595 - lavf 53.2.0 - avformat.h
  Add avformat_open_input and avformat_write_header().
  Deprecate av_open_input_stream, av_open_input_file,
  AVFormatParameters and av_write_header.

2011-06-16 - 7e83e1c, dc59ec5 - lavu 51.7.0 - opt.h
  Add av_opt_set_dict() and av_opt_find().
  Deprecate av_find_opt().
  Add AV_DICT_APPEND flag.

2011-06-10 - cb7c11c - lavu 51.6.0 - opt.h
  Add av_opt_flag_is_set().

2011-06-10 - c381960 - lavfi 2.15.0 - avfilter_get_audio_buffer_ref_from_arrays
  Add avfilter_get_audio_buffer_ref_from_arrays() to avfilter.h.

2011-06-09 - d9f80ea - lavu 51.8.0 - AVMetadata
  Move AVMetadata from lavf to lavu and rename it to
  AVDictionary -- new installed header dict.h.
  All av_metadata_* functions renamed to av_dict_*.

2011-06-07 - a6703fa - lavu 51.8.0 - av_get_bytes_per_sample()
  Add av_get_bytes_per_sample() in libavutil/samplefmt.h.
  Deprecate av_get_bits_per_sample_fmt().

2011-06-05 - b39b062 - lavu 51.8.0 - opt.h
  Add av_opt_free convenience function.

2011-06-06 - 95a0242 - lavfi 2.14.0 - AVFilterBufferRefAudioProps
  Remove AVFilterBufferRefAudioProps.size, and use nb_samples in
  avfilter_get_audio_buffer() and avfilter_default_get_audio_buffer() in
  place of size.

2011-06-06 - 0bc2cca - lavu 51.6.0 - av_samples_alloc()
  Switch nb_channels and nb_samples parameters order in
  av_samples_alloc().

2011-06-06 - e1c7414 - lavu 51.5.0 - av_samples_*
  Change the data layout created by av_samples_fill_arrays() and
  av_samples_alloc().

2011-06-06 - 27bcf55 - lavfi 2.13.0 - vsrc_buffer.h
  Make av_vsrc_buffer_add_video_buffer_ref() accepts an additional
  flags parameter in input.

2011-06-03 - e977ca2 - lavfi 2.12.0 - avfilter_link_free()
  Add avfilter_link_free() function.

2011-06-02 - 5ad38d9 - lavu 51.4.0 - av_force_cpu_flags()
  Add av_cpu_flags() in libavutil/cpu.h.

2011-05-28 - e71f260 - lavu 51.3.0 - pixdesc.h
  Add av_get_pix_fmt_name() in libavutil/pixdesc.h, and deprecate
  avcodec_get_pix_fmt_name() in libavcodec/avcodec.h in its favor.

2011-05-25 - 30315a8 - lavf 53.3.0 - avformat.h
  Add fps_probe_size to AVFormatContext.

2011-05-22 - 5ecdfd0 - lavf 53.2.0 - avformat.h
  Introduce avformat_alloc_output_context2() and deprecate
  avformat_alloc_output_context().

2011-05-22 - 83db719 - lavfi 2.10.0 - vsrc_buffer.h
  Make libavfilter/vsrc_buffer.h public.

2011-05-19 - c000a9f - lavfi 2.8.0 - avcodec.h
  Add av_vsrc_buffer_add_frame() to libavfilter/avcodec.h.

2011-05-14 - 9fdf772 - lavfi 2.6.0 - avcodec.h
  Add avfilter_get_video_buffer_ref_from_frame() to libavfilter/avcodec.h.

2011-05-18 - 64150ff - lavc 53.7.0 - AVCodecContext.request_sample_fmt
  Add request_sample_fmt field to AVCodecContext.

2011-05-10 - 188dea1 - lavc 53.6.0 - avcodec.h
  Deprecate AVLPCType and the following fields in
  AVCodecContext: lpc_coeff_precision, prediction_order_method,
  min_partition_order, max_partition_order, lpc_type, lpc_passes.
  Corresponding FLAC encoder options should be used instead.

2011-05-07 - 9fdf772 - lavfi 2.5.0 - avcodec.h
  Add libavfilter/avcodec.h header and avfilter_copy_frame_props()
  function.

2011-05-07 - 18ded93 - lavc 53.5.0 - AVFrame
  Add format field to AVFrame.

2011-05-07 - 22333a6 - lavc 53.4.0 - AVFrame
  Add width and height fields to AVFrame.

2011-05-01 - 35fe66a - lavfi 2.4.0 - avfilter.h
  Rename AVFilterBufferRefVideoProps.pixel_aspect to
  sample_aspect_ratio.

2011-05-01 - 77e9dee - lavc 53.3.0 - AVFrame
  Add a sample_aspect_ratio field to AVFrame.

2011-05-01 - 1ba5727 - lavc 53.2.0 - AVFrame
  Add a pkt_pos field to AVFrame.

2011-04-29 - 35ceaa7 - lavu 51.2.0 - mem.h
  Add av_dynarray_add function for adding
  an element to a dynamic array.

2011-04-26 - bebe72f - lavu 51.1.0 - avutil.h
  Add AVPictureType enum and av_get_picture_type_char(), deprecate
  FF_*_TYPE defines and av_get_pict_type_char() defined in
  libavcodec/avcodec.h.

2011-04-26 - 10d3940 - lavfi 2.3.0 - avfilter.h
  Add pict_type and key_frame fields to AVFilterBufferRefVideo.

2011-04-26 - 7a11c82 - lavfi 2.2.0 - vsrc_buffer
  Add sample_aspect_ratio fields to vsrc_buffer arguments

2011-04-21 - 94f7451 - lavc 53.1.0 - avcodec.h
  Add CODEC_CAP_SLICE_THREADS for codecs supporting sliced threading.

2011-04-15 - lavc 52.120.0 - avcodec.h
  AVPacket structure got additional members for passing side information:
    4de339e introduce side information for AVPacket
    2d8591c make containers pass palette change in AVPacket

2011-04-12 - lavf 52.107.0 - avio.h
  Avio cleanup, part II - deprecate the entire URLContext API:
    175389c add avio_check as a replacement for url_exist
    ff1ec0c add avio_pause and avio_seek_time as replacements
            for _av_url_read_fseek/fpause
    cdc6a87 deprecate av_protocol_next(), avio_enum_protocols
            should be used instead.
    80c6e23 rename url_set_interrupt_cb->avio_set_interrupt_cb.
    f87b1b3 rename open flags: URL_* -> AVIO_*
    f8270bb add avio_enum_protocols.
    5593f03 deprecate URLProtocol.
    c486dad deprecate URLContext.
    026e175 deprecate the typedef for URLInterruptCB
    8e76a19 deprecate av_register_protocol2.
    b840484 deprecate URL_PROTOCOL_FLAG_NESTED_SCHEME
    1305d93 deprecate av_url_read_seek
    fa104e1 deprecate av_url_read_pause
    727c7aa deprecate url_get_filename().
    5958df3 deprecate url_max_packet_size().
    1869ea0 deprecate url_get_file_handle().
    32a97d4 deprecate url_filesize().
    e52a914 deprecate url_close().
    58a48c6 deprecate url_seek().
    925e908 deprecate url_write().
    dce3756 deprecate url_read_complete().
    bc371ac deprecate url_read().
    0589da0 deprecate url_open().
    62eaaea deprecate url_connect.
    5652bb9 deprecate url_alloc.
    333e894 deprecate url_open_protocol
    e230705 deprecate url_poll and URLPollEntry

2011-04-08 - lavf 52.106.0 - avformat.h
  Minor avformat.h cleanup:
    a9bf9d8 deprecate av_guess_image2_codec
    c3675df rename avf_sdp_create->av_sdp_create

2011-04-03 - lavf 52.105.0 - avio.h
  Large-scale renaming/deprecating of AVIOContext-related functions:
    724f6a0 deprecate url_fdopen
    403ee83 deprecate url_open_dyn_packet_buf
    6dc7d80 rename url_close_dyn_buf       -> avio_close_dyn_buf
    b92c545 rename url_open_dyn_buf        -> avio_open_dyn_buf
    8978fed introduce an AVIOContext.seekable field as a replacement for
            AVIOContext.is_streamed and url_is_streamed()
    b64030f deprecate get_checksum()
    4c4427a deprecate init_checksum()
    4ec153b deprecate udp_set_remote_url/get_local_port
    933e90a deprecate av_url_read_fseek/fpause
    8d9769a deprecate url_fileno
    b7f2fdd rename put_flush_packet -> avio_flush
    35f1023 deprecate url_close_buf
    83fddae deprecate url_open_buf
    d9d86e0 rename url_fprintf -> avio_printf
    59f65d9 deprecate url_setbufsize
    3e68b3b deprecate url_ferror
    e8bb2e2 deprecate url_fget_max_packet_size
    76aa876 rename url_fsize -> avio_size
    e519753 deprecate url_fgetc
    655e45e deprecate url_fgets
    a2704c9 rename url_ftell -> avio_tell
    e16ead0 deprecate get_strz() in favor of avio_get_str
    0300db8,2af07d3 rename url_fskip -> avio_skip
    6b4aa5d rename url_fseek -> avio_seek
    61840b4 deprecate put_tag
    22a3212 rename url_fopen/fclose -> avio_open/close.
    0ac8e2b deprecate put_nbyte
    77eb550 rename put_byte          -> avio_w8
                   put_[b/l]e<type>  -> avio_w[b/l]<type>
                   put_buffer        -> avio_write
    b7effd4 rename get_byte          -> avio_r8,
                   get_[b/l]e<type>  -> avio_r[b/l]<type>
                   get_buffer        -> avio_read
    b3db9ce deprecate get_partial_buffer
    8d9ac96 rename av_alloc_put_byte -> avio_alloc_context

2011-03-25 - 34b47d7 - lavc 52.115.0 - AVCodecContext.audio_service_type
  Add audio_service_type field to AVCodecContext.

2011-03-17 - e309fdc - lavu 50.40.0 - pixfmt.h
  Add PIX_FMT_BGR48LE and PIX_FMT_BGR48BE pixel formats

2011-03-02 - 863c471 - lavf  52.103.0 - av_pkt_dump2, av_pkt_dump_log2
  Add new functions av_pkt_dump2, av_pkt_dump_log2 that uses the
  source stream timebase for outputting timestamps. Deprecate
  av_pkt_dump and av_pkt_dump_log.

2011-02-20 - e731b8d - lavf  52.102.0 - avio.h
  * e731b8d - rename init_put_byte() to ffio_init_context(), deprecating the
              original, and move it to a private header so it is no longer
              part of our public API. Instead, use av_alloc_put_byte().
  * ae628ec - rename ByteIOContext to AVIOContext.

2011-02-16 - 09d171b - lavf  52.101.0 - avformat.h
                       lavu  52.39.0  - parseutils.h
  * 610219a - Add av_ prefix to dump_format().
  * f6c7375 - Replace parse_date() in lavf with av_parse_time() in lavu.
  * ab0287f - Move find_info_tag from lavf to lavu and add av_prefix to it.

2011-02-15 - lavu 52.38.0 - merge libavcore
  libavcore is merged back completely into libavutil

2011-02-10 - 55bad0c - lavc 52.113.0 - vbv_delay
  Add vbv_delay field to AVCodecContext

2011-02-14 - 24a83bd - lavf 52.100.0 - AV_DISPOSITION_CLEAN_EFFECTS
  Add AV_DISPOSITION_CLEAN_EFFECTS disposition flag.

2011-02-14 - 910b5b8 - lavfi 1.76.0 - AVFilterLink sample_aspect_ratio
  Add sample_aspect_ratio field to AVFilterLink.

2011-02-10 - 12c14cd - lavf 52.99.0 - AVStream.disposition
  Add AV_DISPOSITION_HEARING_IMPAIRED and AV_DISPOSITION_VISUAL_IMPAIRED.

2011-02-09 - 5592734 - lavc 52.112.0 - avcodec_thread_init()
  Deprecate avcodec_thread_init()/avcodec_thread_free() use; instead
  set thread_count before calling avcodec_open.

2011-02-09 - 778b08a - lavc 52.111.0 - threading API
  Add CODEC_CAP_FRAME_THREADS with new restrictions on get_buffer()/
  release_buffer()/draw_horiz_band() callbacks for appropriate codecs.
  Add thread_type and active_thread_type fields to AVCodecContext.

2011-02-08 - 3940caa - lavf 52.98.0 - av_probe_input_buffer
  Add av_probe_input_buffer() to avformat.h for probing format from a
  ByteIOContext.

2011-02-06 - fe174fc - lavf 52.97.0 - avio.h
  Add flag for non-blocking protocols: URL_FLAG_NONBLOCK

2011-02-04 - f124b08 - lavf 52.96.0 - avformat_free_context()
  Add avformat_free_context() in avformat.h.

2011-02-03 - f5b82f4 - lavc 52.109.0 - add CODEC_ID_PRORES
  Add CODEC_ID_PRORES to avcodec.h.

2011-02-03 - fe9a3fb - lavc 52.109.0 - H.264 profile defines
  Add defines for H.264 * Constrained Baseline and Intra profiles

2011-02-02 - lavf 52.95.0
  * 50196a9 - add a new installed header version.h.
  * 4efd5cf, dccbd97, 93b78d1 - add several variants of public
    avio_{put,get}_str* functions.  Deprecate corresponding semi-public
    {put,get}_str*.

2011-02-02 - dfd2a00 - lavu 50.37.0 - log.h
  Make av_dlog public.

2011-01-31 - 7b3ea55 - lavfi 1.76.0 - vsrc_buffer
  Add sample_aspect_ratio fields to vsrc_buffer arguments

2011-01-31 - 910b5b8 - lavfi 1.75.0 - AVFilterLink sample_aspect_ratio
  Add sample_aspect_ratio field to AVFilterLink.

2011-01-15 - r26374 - lavfi 1.74.0 - AVFilterBufferRefAudioProps
  Rename AVFilterBufferRefAudioProps.samples_nb to nb_samples.

2011-01-14 - r26330 - lavf 52.93.0 - av_metadata_copy()
  Add av_metadata_copy() in avformat.h.

2011-01-07 - r26262 - lavc 52.107.0 - deprecate reordered_opaque
  Deprecate reordered_opaque in favor of pkt_pts/dts.

2011-01-07 - r26261 - lavc 52.106.0 - pkt_dts
  Add pkt_dts to AVFrame, this will in the future allow multithreading decoders
  to not mess up dts.

2011-01-07 - r26260 - lavc 52.105.0 - pkt_pts
  Add pkt_pts to AVFrame.

2011-01-07 - r26259 - lavc 52.104.0 - av_get_profile_name()
  Add av_get_profile_name to libavcodec/avcodec.h.

2010-12-27 - r26108 - lavfi 1.71.0 - AV_PERM_NEG_LINESIZES
  Add AV_PERM_NEG_LINESIZES in avfilter.h.

2010-12-27 - r26104 - lavf 52.91.0 - av_find_best_stream()
  Add av_find_best_stream to libavformat/avformat.h.

2010-12-27 - r26103 - lavf 52.90.0
  Add AVFMT_NOSTREAMS flag for formats with no streams,
  like e.g. text metadata.

2010-12-22 - r26073 - lavu 50.36.0 - file.h
  Add functions av_file_map() and av_file_unmap() in file.h.

2010-12-19 - r26056 - lavu 50.35.0 - error.h
  Add "not found" error codes:
  AVERROR_DEMUXER_NOT_FOUND
  AVERROR_MUXER_NOT_FOUND
  AVERROR_DECODER_NOT_FOUND
  AVERROR_ENCODER_NOT_FOUND
  AVERROR_PROTOCOL_NOT_FOUND
  AVERROR_FILTER_NOT_FOUND
  AVERROR_BSF_NOT_FOUND
  AVERROR_STREAM_NOT_FOUND

2010-12-09 - r25923 - lavcore 0.16.0 - avcore.h
  Move AV_NOPTS_VALUE, AV_TIME_BASE, AV_TIME_BASE_Q symbols from
  avcodec.h to avcore.h.

2010-12-04 - r25886 - lavc 52.98.0 - CODEC_CAP_NEG_LINESIZES
  Add CODEC_CAP_NEG_LINESIZES codec capability flag in avcodec.h.

2010-12-04 - r25879 - lavu 50.34.0 - av_get_pix_fmt_string()
  Deprecate avcodec_pix_fmt_string() in favor of
  pixdesc.h/av_get_pix_fmt_string().

2010-12-04 - r25878 - lavcore 0.15.0 - av_image_alloc()
  Add av_image_alloc() to libavcore/imgutils.h.

2010-12-02 - r25862 - lavfi 1.67.0 - avfilter_graph_create_filter()
  Add function avfilter_graph_create_filter() in avfiltergraph.h.

2010-11-25 - r25826 - lavfi 1.65.0 - avfilter_get_video_buffer_ref_from_arrays()
  Add function avfilter_get_video_buffer_ref_from_arrays() in
  avfilter.h.

2010-11-21 - r25787 - lavcore 0.14.0 - audioconvert.h
  Add a public audio channel API in audioconvert.h, and deprecate the
  corresponding functions in libavcodec:
  avcodec_get_channel_name()
  avcodec_get_channel_layout()
  avcodec_get_channel_layout_string()
  avcodec_channel_layout_num_channels()
  and the CH_* macros defined in libavcodec/avcodec.h.

2010-11-21 - r25777 - lavf 52.85.0 - avformat.h
  Add av_append_packet().

2010-11-21 - r25776 - lavc 52.97.0 - avcodec.h
  Add av_grow_packet().

2010-11-17 - r25761 - lavcore 0.13.0 - parseutils.h
  Add av_parse_color() declared in libavcore/parseutils.h.

2010-11-13 - r25745 - lavc 52.95.0 - AVCodecContext
  Add AVCodecContext.subtitle_header and AVCodecContext.subtitle_header_size
  fields.

2010-11-13 - r25740 - lavfi 1.62.0 - avfiltergraph.h
  Make avfiltergraph.h public.

2010-11-13 - r25737 - lavfi 1.61.0 - avfiltergraph.h
  Remove declarations from avfiltergraph.h for the functions:
  avfilter_graph_check_validity()
  avfilter_graph_config_links()
  avfilter_graph_config_formats()
  which are now internal.
  Use avfilter_graph_config() instead.

2010-11-08 - r25708 - lavu 50.33.0 - eval.h
  Deprecate functions:
  av_parse_and_eval_expr(),
  av_parse_expr(),
  av_eval_expr(),
  av_free_expr(),
  in favor of the functions:
  av_expr_parse_and_eval(),
  av_expr_parse(),
  av_expr_eval(),
  av_expr_free().

2010-11-08 - r25707 - lavfi 1.59.0 - avfilter_free()
  Rename avfilter_destroy() to avfilter_free().
  This change breaks libavfilter API/ABI.

2010-11-07 - r25705 - lavfi 1.58.0 - avfiltergraph.h
  Remove graphparser.h header, move AVFilterInOut and
  avfilter_graph_parse() declarations to libavfilter/avfiltergraph.h.

2010-11-07 - r25700 - lavfi 1.57.0 - AVFilterInOut
  Rename field AVFilterInOut.filter to AVFilterInOut.filter_ctx.
  This change breaks libavfilter API.

2010-11-04 - r25674 - lavfi 1.56.0 - avfilter_graph_free()
  Rename avfilter_graph_destroy() to avfilter_graph_free().
  This change breaks libavfilter API/ABI.

2010-11-04 - r25673 - lavfi 1.55.0 - avfilter_graph_alloc()
  Add avfilter_graph_alloc() to libavfilter/avfiltergraph.h.

2010-11-02 - r25654 - lavcore 0.12.0 - av_get_bits_per_sample_fmt()
  Add av_get_bits_per_sample_fmt() to libavcore/samplefmt.h and
  deprecate av_get_bits_per_sample_format().

2010-11-02 - r25653 - lavcore 0.11.0 - samplefmt.h
  Add sample format functions in libavcore/samplefmt.h:
  av_get_sample_fmt_name(),
  av_get_sample_fmt(),
  av_get_sample_fmt_string(),
  and deprecate the corresponding libavcodec/audioconvert.h functions:
  avcodec_get_sample_fmt_name(),
  avcodec_get_sample_fmt(),
  avcodec_sample_fmt_string().

2010-11-02 - r25652 - lavcore 0.10.0 - samplefmt.h
  Define enum AVSampleFormat in libavcore/samplefmt.h, deprecate enum
  SampleFormat.

2010-10-16 - r25502 - lavfi 1.52.0 - avfilter_graph_config()
  Add the function avfilter_graph_config() in avfiltergraph.h.

2010-10-15 - r25493 - lavf 52.83.0 - metadata API
  Change demuxers to export metadata in generic format and
  muxers to accept generic format. Deprecate the public
  conversion API.

2010-10-10 - r25441 - lavfi 1.49.0 - AVFilterLink.time_base
  Add time_base field to AVFilterLink.

2010-09-27 - r25236 - lavu 50.31.0 - av_set_options_string()
  Move av_set_options_string() from libavfilter/parseutils.h to
  libavutil/opt.h.

2010-09-27 - r25227 - lavfi 1.47.0 - AVFilterLink
  Make the AVFilterLink fields srcpad and dstpad store the pointers to
  the source and destination pads, rather than their indexes.

2010-09-27 - r25225 - lavu 50.30.0 - av_get_token()
  Move av_get_token() from libavfilter/parseutils.h to
  libavutil/avstring.h.

2010-09-26 - r32368 - lsws 0.12.0 - swscale.h
  Add the functions sws_alloc_context() and sws_init_context().

2010-09-26 - r25210 - lavu 50.29.0 - opt.h
  Move libavcodec/opt.h to libavutil/opt.h.

2010-09-24 - r25174 - lavu 50.28.0 - av_log_set_flags()
  Default of av_log() changed due to many problems to the old no repeat
  detection. Read the docs of AV_LOG_SKIP_REPEATED in log.h before
  enabling it for your app!.

2010-09-24 - r25167 - lavc 52.90.0 - av_opt_show2()
  Deprecate av_opt_show() in favor or av_opt_show2().

2010-09-14 - r25120 - lavu 50.27.0 - av_popcount()
  Add av_popcount() to libavutil/common.h.

2010-09-08 - r25076 - lavu 50.26.0 - av_get_cpu_flags()
  Add av_get_cpu_flags().

2010-09-07 - r25067 - lavcore 0.9.0 - av_image_copy()
  Add av_image_copy().

2010-09-07 - r25064 - lavcore 0.8.0 - av_image_copy_plane()
  Add av_image_copy_plane().

2010-09-07 - r25057 - lavcore 0.7.0 - imgutils.h
  Adopt hierarchical scheme for the imgutils.h function names,
  deprecate the old names.

2010-09-04 - r25040 - lavu 50.25.0 - AV_CPU_FLAG_*
  Deprecate the FF_MM_* flags defined in libavcodec/avcodec.h in favor
  of the AV_CPU_FLAG_* flags defined in libavutil/cpu.h.

2010-08-26 - r24936 - lavc 52.87.0 - avcodec_get_channel_layout()
  Add avcodec_get_channel_layout() in audioconvert.h.

2010-08-20 - r24851 - lavcore 0.6.0 - av_fill_image_max_pixsteps()
  Rename av_fill_image_max_pixstep() to av_fill_image_max_pixsteps().

2010-08-18 - r24827 - lavcore 0.5.0 - av_fill_image_max_pixstep()
  Add av_fill_image_max_pixstep() in imgutils.h.

2010-08-17 - r24814 - lavu 50.24.0 - AV_NE()
  Add the AV_NE macro.

2010-08-17 - r24811 - lavfi 1.36.0 - audio framework
  Implement AVFilterBufferRefAudioProps struct for audio properties,
  get_audio_buffer(), filter_samples() functions and related changes.

2010-08-12 - r24787 - lavcore 0.4.0 - av_get_image_linesize()
  Add av_get_image_linesize() in imgutils.h.

2010-08-11 - r24773 - lavfi 1.34.0 - AVFilterBufferRef
  Resize data and linesize arrays in AVFilterBufferRef to 8.

  This change breaks libavfilter API/ABI.

2010-08-11 - r24768 - lavc 52.85.0 - av_picture_data_copy()
  Add av_picture_data_copy in avcodec.h.

2010-08-11 - r24765 - lavfi 1.33.0 - avfilter_open()
  Change avfilter_open() signature:
  AVFilterContext *avfilter_open(AVFilter *filter, const char *inst_name) ->
  int avfilter_open(AVFilterContext **filter_ctx, AVFilter *filter, const char *inst_name);

  This change breaks libavfilter API/ABI.

2010-08-11 - r24763 - lavfi 1.32.0 - AVFilterBufferRef
  Add a type field to AVFilterBufferRef, and move video specific
  properties to AVFilterBufferRefVideoProps.

  This change breaks libavfilter API/ABI.

2010-08-07 - r24732 - lavfi 1.31.0 - AVFilterLink
  Rename AVFilterLink fields:
  AVFilterLink.srcpic    ->  AVFilterLink.src_buf
  AVFilterLink.cur_pic   ->  AVFilterLink.cur_buf
  AVFilterLink.outpic    ->  AVFilterLink.out_buf

2010-08-07 - r24731 - lavfi 1.30.0
  Rename functions and fields:
  avfilter_(un)ref_pic       -> avfilter_(un)ref_buffer
  avfilter_copy_picref_props -> avfilter_copy_buffer_ref_props
  AVFilterBufferRef.pic      -> AVFilterBufferRef.buffer

2010-08-07 - r24730 - lavfi 1.29.0 - AVFilterBufferRef
  Rename AVFilterPicRef to AVFilterBufferRef.

2010-08-07 - r24728 - lavfi 1.28.0 - AVFilterBuffer
  Move format field from AVFilterBuffer to AVFilterPicRef.

2010-08-06 - r24709 - lavcore 0.3.0 - av_check_image_size()
  Deprecate avcodec_check_dimensions() in favor of the function
  av_check_image_size() defined in libavcore/imgutils.h.

2010-07-30 - r24592 - lavfi 1.27.0 - AVFilterBuffer
  Increase size of the arrays AVFilterBuffer.data and
  AVFilterBuffer.linesize from 4 to 8.

  This change breaks libavfilter ABI.

2010-07-29 - r24583 - lavcore 0.2.0 - imgutils.h
  Add functions av_fill_image_linesizes() and
  av_fill_image_pointers(), declared in libavcore/imgutils.h.

2010-07-27 - r24518 - lavcore 0.1.0 - parseutils.h
  Deprecate av_parse_video_frame_size() and av_parse_video_frame_rate()
  defined in libavcodec in favor of the newly added functions
  av_parse_video_size() and av_parse_video_rate() declared in
  libavcore/parseutils.h.

2010-07-23 - r24439 - lavu 50.23.0 - mathematics.h
  Add the M_PHI constant definition.

2010-07-22 - r24424 - lavfi 1.26.0 - media format generalization
  Add a type field to AVFilterLink.

  Change the field types:
  enum PixelFormat format   -> int format   in AVFilterBuffer
  enum PixelFormat *formats -> int *formats in AVFilterFormats
  enum PixelFormat *format  -> int format   in AVFilterLink

  Change the function signatures:
  AVFilterFormats *avfilter_make_format_list(const enum PixelFormat *pix_fmts); ->
  AVFilterFormats *avfilter_make_format_list(const int *fmts);

  int avfilter_add_colorspace(AVFilterFormats **avff, enum PixelFormat pix_fmt); ->
  int avfilter_add_format    (AVFilterFormats **avff, int fmt);

  AVFilterFormats *avfilter_all_colorspaces(void); ->
  AVFilterFormats *avfilter_all_formats    (enum AVMediaType type);

  This change breaks libavfilter API/ABI.

2010-07-21 - r24393 - lavcore 0.0.0
  Add libavcore.

2010-07-17 - r24291 - lavfi 1.25.0 - AVFilterBuffer
  Remove w and h fields from AVFilterBuffer.

2010-07-17 - r24284 - lavfi 1.24.0 - AVFilterBuffer
  Rename AVFilterPic to AVFilterBuffer.

2010-07-17 - r24278 - lavf 52.74.0 - url_fskip()
  Make url_fskip() return an int error code instead of void.

2010-07-11 - r24199 - lavc 52.83.0
  Add AVCodecContext.lpc_type and AVCodecContext.lpc_passes fields.
  Add AVLPCType enum.
  Deprecate AVCodecContext.use_lpc.

2010-07-11 - r24185 - lavc 52.82.0 - avsubtitle_free()
  Add a function for free the contents of a AVSubtitle generated by
  avcodec_decode_subtitle.

2010-07-11 - r24174 - lavu 50.22.0 - bswap.h and intreadwrite.h
  Make the bswap.h and intreadwrite.h API public.

2010-07-08 - r24101 - lavu 50.21.0 - pixdesc.h
  Rename read/write_line() to av_read/write_image_line().

2010-07-07 - r24091 - lavfi 1.21.0 - avfilter_copy_picref_props()
  Add avfilter_copy_picref_props().

2010-07-03 - r24021 - lavc 52.79.0
  Add FF_COMPLIANCE_UNOFFICIAL and change all instances of
  FF_COMPLIANCE_INOFFICIAL to use FF_COMPLIANCE_UNOFFICIAL.

2010-07-02 - r23985 - lavu 50.20.0 - lfg.h
  Export av_lfg_init(), av_lfg_get(), av_mlfg_get(), and av_bmg_get() through
  lfg.h.

2010-06-28 - r23835 - lavfi 1.20.1 - av_parse_color()
  Extend av_parse_color() syntax, make it accept an alpha value specifier and
  set the alpha value to 255 by default.

2010-06-22 - r23706 - lavf 52.71.0 - URLProtocol.priv_data_size, priv_data_class
  Add priv_data_size and priv_data_class to URLProtocol.

2010-06-22 - r23704 - lavf 52.70.0 - url_alloc(), url_connect()
  Add url_alloc() and url_connect().

2010-06-22 - r23702 - lavf 52.69.0 - av_register_protocol2()
  Add av_register_protocol2(), deprecating av_register_protocol().

2010-06-09 - r23551 - lavu 50.19.0 - av_compare_mod()
  Add av_compare_mod() to libavutil/mathematics.h.

2010-06-05 - r23485 - lavu 50.18.0 - eval API
  Make the eval API public.

2010-06-04 - r23461 - lavu 50.17.0 - AV_BASE64_SIZE
  Add AV_BASE64_SIZE() macro.

2010-06-02 - r23421 - lavc 52.73.0 - av_get_codec_tag_string()
  Add av_get_codec_tag_string().

2010-06-01 - r31301 - lsws 0.11.0 - convertPalette API
  Add sws_convertPalette8ToPacked32() and sws_convertPalette8ToPacked24().

2010-05-26 - r23334 - lavc 52.72.0 - CODEC_CAP_EXPERIMENTAL
  Add CODEC_CAP_EXPERIMENTAL flag.
  NOTE: this was backported to 0.6

2010-05-23 - r23255 - lavu 50.16.0 - av_get_random_seed()
  Add av_get_random_seed().

2010-05-18 - r23161 - lavf 52.63.0 - AVFMT_FLAG_RTP_HINT
  Add AVFMT_FLAG_RTP_HINT as possible value for AVFormatContext.flags.
  NOTE: this was backported to 0.6

2010-05-09 - r23066 - lavfi 1.20.0 - AVFilterPicRef
  Add interlaced and top_field_first fields to AVFilterPicRef.

------------------------------8<-------------------------------------
                   0.6 branch was cut here
----------------------------->8--------------------------------------

2010-05-01 - r23002 - lavf 52.62.0 - probe function
  Add av_probe_input_format2 to API, it allows ignoring probe
  results below given score and returns the actual probe score.

2010-04-01 - r22806 - lavf 52.61.0 - metadata API
  Add a flag for av_metadata_set2() to disable overwriting of
  existing tags.

2010-04-01 - r22753 - lavc 52.66.0
  Add avcodec_get_edge_width().

2010-03-31 - r22750 - lavc 52.65.0
  Add avcodec_copy_context().

2010-03-31 - r22748 - lavf 52.60.0 - av_match_ext()
  Make av_match_ext() public.

2010-03-31 - r22736 - lavu 50.14.0 - AVMediaType
  Move AVMediaType enum from libavcodec to libavutil.

2010-03-31 - r22735 - lavc 52.64.0 - AVMediaType
  Define AVMediaType enum, and use it instead of enum CodecType, which
  is deprecated and will be dropped at the next major bump.

2010-03-25 - r22684 - lavu 50.13.0 - av_strerror()
  Implement av_strerror().

2010-03-23 - r22649 - lavc 52.60.0 - av_dct_init()
  Support DCT-I and DST-I.

2010-03-15 - r22540 - lavf 52.56.0 - AVFormatContext.start_time_realtime
  Add AVFormatContext.start_time_realtime field.

2010-03-13 - r22506 - lavfi 1.18.0 - AVFilterPicRef.pos
  Add AVFilterPicRef.pos field.

2010-03-13 - r22501 - lavu 50.12.0 - error.h
  Move error code definitions from libavcodec/avcodec.h to
  the new public header libavutil/error.h.

2010-03-07 - r22291 - lavc 52.56.0 - avfft.h
  Add public FFT interface.

2010-03-06 - r22251 - lavu 50.11.0 - av_stristr()
  Add av_stristr().

2010-03-03 - r22174 - lavu 50.10.0 - av_tree_enumerate()
  Add av_tree_enumerate().

2010-02-07 - r21673 - lavu 50.9.0 - av_compare_ts()
  Add av_compare_ts().

2010-02-05 - r30513 - lsws 0.10.0 - sws_getCoefficients()
  Add sws_getCoefficients().

2010-02-01 - r21587 - lavf 52.50.0 - metadata API
  Add a list of generic tag names, change 'author' -> 'artist',
  'year' -> 'date'.

2010-01-30 - r21545 - lavu 50.8.0 - av_get_pix_fmt()
  Add av_get_pix_fmt().

2010-01-21 - r30381 - lsws 0.9.0 - sws_scale()
  Change constness attributes of sws_scale() parameters.

2010-01-10 - r21121 - lavfi 1.15.0 - avfilter_graph_config_links()
  Add a log_ctx parameter to avfilter_graph_config_links().

2010-01-07 - r30236 - lsws 0.8.0 - sws_isSupported{In,Out}put()
  Add sws_isSupportedInput() and sws_isSupportedOutput() functions.

2010-01-06 - r21035 - lavfi 1.14.0 - avfilter_add_colorspace()
  Change the avfilter_add_colorspace() signature, make it accept an
  (AVFilterFormats **) rather than an (AVFilterFormats *) as before.

2010-01-03 - r21007 - lavfi 1.13.0 - avfilter_add_colorspace()
  Add avfilter_add_colorspace().

2010-01-02 - r20998 - lavf 52.46.0 - av_match_ext()
  Add av_match_ext(), it should be used in place of match_ext().

2010-01-01 - r20991 - lavf 52.45.0 - av_guess_format()
  Add av_guess_format(), it should be used in place of guess_format().

2009-12-13 - r20834 - lavf 52.43.0 - metadata API
  Add av_metadata_set2(), AV_METADATA_DONT_STRDUP_KEY and
  AV_METADATA_DONT_STRDUP_VAL.

2009-12-13 - r20829 - lavu 50.7.0 - avstring.h API
  Add av_d2str().

2009-12-13 - r20826 - lavc 52.42.0 - AVStream
  Add avg_frame_rate.

2009-12-12 - r20808 - lavu 50.6.0 - av_bmg_next()
  Introduce the av_bmg_next() function.

2009-12-05 - r20734 - lavfi 1.12.0 - avfilter_draw_slice()
  Add a slice_dir parameter to avfilter_draw_slice().

2009-11-26 - r20611 - lavfi 1.11.0 - AVFilter
  Remove the next field from AVFilter, this is not anymore required.

2009-11-25 - r20607 - lavfi 1.10.0 - avfilter_next()
  Introduce the avfilter_next() function.

2009-11-25 - r20605 - lavfi 1.9.0 - avfilter_register()
  Change the signature of avfilter_register() to make it return an
  int. This is required since now the registration operation may fail.

2009-11-25 - r20603 - lavu 50.5.0 - pixdesc.h API
  Make the pixdesc.h API public.

2009-10-27 - r20385 - lavfi 1.5.0 - AVFilter.next
  Add a next field to AVFilter, this is used for simplifying the
  registration and management of the registered filters.

2009-10-23 - r20356 - lavfi 1.4.1 - AVFilter.description
  Add a description field to AVFilter.

2009-10-19 - r20302 - lavfi 1.3.0 - avfilter_make_format_list()
  Change the interface of avfilter_make_format_list() from
  avfilter_make_format_list(int n, ...) to
  avfilter_make_format_list(enum PixelFormat *pix_fmts).

2009-10-18 - r20272 - lavfi 1.0.0 - avfilter_get_video_buffer()
  Make avfilter_get_video_buffer() recursive and add the w and h
  parameters to it.

2009-10-07 - r20189 - lavfi 0.5.1 - AVFilterPic
  Add w and h fields to AVFilterPic.

2009-06-22 - r19250 - lavf 52.34.1 - AVFormatContext.packet_size
  This is now an unsigned int instead of a signed int.

2009-06-19 - r19222 - lavc 52.32.0 - AVSubtitle.pts
  Add a pts field to AVSubtitle which gives the subtitle packet pts
  in AV_TIME_BASE. Some subtitle de-/encoders (e.g. XSUB) will
  not work right without this.

2009-06-03 - r19078 - lavc 52.30.2 - AV_PKT_FLAG_KEY
  PKT_FLAG_KEY has been deprecated and will be dropped at the next
  major version. Use AV_PKT_FLAG_KEY instead.

2009-06-01 - r19025 - lavc 52.30.0 - av_lockmgr_register()
  av_lockmgr_register() can be used to register a callback function
  that lavc (and in the future, libraries that depend on lavc) can use
  to implement mutexes. The application should provide a callback function
  that implements the AV_LOCK_* operations described in avcodec.h.
  When the lock manager is registered, FFmpeg is guaranteed to behave
  correctly in a multi-threaded application.

2009-04-30 - r18719 - lavc 52.28.0 - av_free_packet()
  av_free_packet() is no longer an inline function. It is now exported.

2009-04-11 - r18431 - lavc 52.25.0 - deprecate av_destruct_packet_nofree()
  Please use NULL instead. This has been supported since r16506
  (lavf > 52.23.1, lavc > 52.10.0).

2009-04-07 - r18351 - lavc 52.23.0 - avcodec_decode_video/audio/subtitle
  The old decoding functions are deprecated, all new code should use the
  new functions avcodec_decode_video2(), avcodec_decode_audio3() and
  avcodec_decode_subtitle2(). These new functions take an AVPacket *pkt
  argument instead of a const uint8_t *buf / int buf_size pair.

2009-04-03 - r18321 - lavu 50.3.0 - av_fifo_space()
  Introduce the av_fifo_space() function.

2009-04-02 - r18317 - lavc 52.23.0 - AVPacket
  Move AVPacket declaration from libavformat/avformat.h to
  libavcodec/avcodec.h.

2009-03-22 - r18163 - lavu 50.2.0 - RGB32 pixel formats
  Convert the pixel formats PIX_FMT_ARGB, PIX_FMT_RGBA, PIX_FMT_ABGR,
  PIX_FMT_BGRA, which were defined as macros, into enum PixelFormat values.
  Conversely PIX_FMT_RGB32, PIX_FMT_RGB32_1, PIX_FMT_BGR32 and
  PIX_FMT_BGR32_1 are now macros.
  avcodec_get_pix_fmt() now recognizes the "rgb32" and "bgr32" aliases.
  Re-sort the enum PixelFormat list accordingly.
  This change breaks API/ABI backward compatibility.

2009-03-22 - r18133 - lavu 50.1.0 - PIX_FMT_RGB5X5 endian variants
  Add the enum PixelFormat values:
  PIX_FMT_RGB565BE, PIX_FMT_RGB565LE, PIX_FMT_RGB555BE, PIX_FMT_RGB555LE,
  PIX_FMT_BGR565BE, PIX_FMT_BGR565LE, PIX_FMT_BGR555BE, PIX_FMT_BGR555LE.

2009-03-21 - r18116 - lavu 50.0.0  - av_random*
  The Mersenne Twister PRNG implemented through the av_random* functions
  was removed. Use the lagged Fibonacci PRNG through the av_lfg* functions
  instead.

2009-03-08 - r17869 - lavu 50.0.0  - AVFifoBuffer
  av_fifo_init, av_fifo_read, av_fifo_write and av_fifo_realloc were dropped
  and replaced by av_fifo_alloc, av_fifo_generic_read, av_fifo_generic_write
  and av_fifo_realloc2.
  In addition, the order of the function arguments of av_fifo_generic_read
  was changed to match av_fifo_generic_write.
  The AVFifoBuffer/struct AVFifoBuffer may only be used in an opaque way by
  applications, they may not use sizeof() or directly access members.

2009-03-01 - r17682 - lavf 52.31.0 - Generic metadata API
  Introduce a new metadata API (see av_metadata_get() and friends).
  The old API is now deprecated and should not be used anymore. This especially
  includes the following structure fields:
    - AVFormatContext.title
    - AVFormatContext.author
    - AVFormatContext.copyright
    - AVFormatContext.comment
    - AVFormatContext.album
    - AVFormatContext.year
    - AVFormatContext.track
    - AVFormatContext.genre
    - AVStream.language
    - AVStream.filename
    - AVProgram.provider_name
    - AVProgram.name
    - AVChapter.title<|MERGE_RESOLUTION|>--- conflicted
+++ resolved
@@ -13,13 +13,12 @@
 
 API changes, most recent first:
 
-<<<<<<< HEAD
 2011-11-03 - 96949da - lavu 51.23.0
   Add av_strcasecmp() and av_strncasecmp() to avstring.h.
 
 2011-10-20 - b35e9e1 - lavu 51.22.0
   Add av_strtok() to avstring.h.
-=======
+
 2011-11-13 - lavf 53.15.0
   New interrupt callback API, allowing per-AVFormatContext/AVIOContext
   interrupt callbacks.
@@ -29,7 +28,6 @@
           an interrupt callback and an options AVDictionary.
           This will allow passing AVOptions to protocols after lavf
           54.0.
->>>>>>> ff3755cb
 
 2011-11-xx - xxxxxxx - lavu 51.16.0
   Add av_timegm()
