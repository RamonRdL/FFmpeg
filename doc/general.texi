--- conflicted
+++ resolved
@@ -318,10 +318,7 @@
 @item Smacker                   @tab   @tab X
     @tab Multimedia format used by many games.
 @item SMJPEG                    @tab   @tab X
-<<<<<<< HEAD
-=======
     @tab Used in certain Loki game ports.
->>>>>>> 8f521690
 @item Sony OpenMG (OMA)         @tab X @tab X
     @tab Audio format used in Sony Sonic Stage and Sony Vegas.
 @item Sony PlayStation STR      @tab   @tab X
