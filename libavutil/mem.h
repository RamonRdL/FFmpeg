/*
 * copyright (c) 2006 Michael Niedermayer <michaelni@gmx.at>
 *
 * This file is part of FFmpeg.
 *
 * FFmpeg is free software; you can redistribute it and/or
 * modify it under the terms of the GNU Lesser General Public
 * License as published by the Free Software Foundation; either
 * version 2.1 of the License, or (at your option) any later version.
 *
 * FFmpeg is distributed in the hope that it will be useful,
 * but WITHOUT ANY WARRANTY; without even the implied warranty of
 * MERCHANTABILITY or FITNESS FOR A PARTICULAR PURPOSE.  See the GNU
 * Lesser General Public License for more details.
 *
 * You should have received a copy of the GNU Lesser General Public
 * License along with FFmpeg; if not, write to the Free Software
 * Foundation, Inc., 51 Franklin Street, Fifth Floor, Boston, MA 02110-1301 USA
 */

/**
 * @file
 * memory handling functions
 */

#ifndef AVUTIL_MEM_H
#define AVUTIL_MEM_H

#include <limits.h>
#include <stdint.h>

#include "attributes.h"
#include "error.h"
#include "avutil.h"

/**
 * @addtogroup lavu_mem
 * @{
 */


#if defined(__INTEL_COMPILER) && __INTEL_COMPILER < 1110 || defined(__SUNPRO_C)
    #define DECLARE_ALIGNED(n,t,v)      t __attribute__ ((aligned (n))) v
    #define DECLARE_ASM_CONST(n,t,v)    const t __attribute__ ((aligned (n))) v
#elif defined(__TI_COMPILER_VERSION__)
    #define DECLARE_ALIGNED(n,t,v)                      \
        AV_PRAGMA(DATA_ALIGN(v,n))                      \
        t __attribute__((aligned(n))) v
    #define DECLARE_ASM_CONST(n,t,v)                    \
        AV_PRAGMA(DATA_ALIGN(v,n))                      \
        static const t __attribute__((aligned(n))) v
#elif defined(__GNUC__)
    #define DECLARE_ALIGNED(n,t,v)      t __attribute__ ((aligned (n))) v
    #define DECLARE_ASM_CONST(n,t,v)    static const t av_used __attribute__ ((aligned (n))) v
#elif defined(_MSC_VER)
    #define DECLARE_ALIGNED(n,t,v)      __declspec(align(n)) t v
    #define DECLARE_ASM_CONST(n,t,v)    __declspec(align(n)) static const t v
#else
    #define DECLARE_ALIGNED(n,t,v)      t v
    #define DECLARE_ASM_CONST(n,t,v)    static const t v
#endif

#if AV_GCC_VERSION_AT_LEAST(3,1)
    #define av_malloc_attrib __attribute__((__malloc__))
#else
    #define av_malloc_attrib
#endif

#if AV_GCC_VERSION_AT_LEAST(4,3)
    #define av_alloc_size(...) __attribute__((alloc_size(__VA_ARGS__)))
#else
    #define av_alloc_size(...)
#endif

/**
 * Allocate a block of size bytes with alignment suitable for all
 * memory accesses (including vectors if available on the CPU).
 * @param size Size in bytes for the memory block to be allocated.
 * @return Pointer to the allocated block, NULL if the block cannot
 * be allocated.
 * @see av_mallocz()
 */
void *av_malloc(size_t size) av_malloc_attrib av_alloc_size(1);

/**
 * Allocate a block of size * nmemb bytes with av_malloc().
 * @param nmemb Number of elements
 * @param size Size of the single element
 * @return Pointer to the allocated block, NULL if the block cannot
 * be allocated.
 * @see av_malloc()
 */
av_alloc_size(1, 2) static inline void *av_malloc_array(size_t nmemb, size_t size)
{
    if (!size || nmemb >= INT_MAX / size)
        return NULL;
    return av_malloc(nmemb * size);
}

/**
 * Allocate or reallocate a block of memory.
 * If ptr is NULL and size > 0, allocate a new block. If
 * size is zero, free the memory block pointed to by ptr.
 * @param ptr Pointer to a memory block already allocated with
 * av_realloc() or NULL.
 * @param size Size in bytes of the memory block to be allocated or
 * reallocated.
 * @return Pointer to a newly-reallocated block or NULL if the block
 * cannot be reallocated or the function is used to free the memory block.
 * @warning Pointers originating from the av_malloc() family of functions must
 *          not be passed to av_realloc(). The former can be implemented using
 *          memalign() (or other functions), and there is no guarantee that
 *          pointers from such functions can be passed to realloc() at all.
 *          The situation is undefined according to POSIX and may crash with
 *          some libc implementations.
 * @see av_fast_realloc()
 */
void *av_realloc(void *ptr, size_t size) av_alloc_size(2);

/**
 * Allocate or reallocate a block of memory.
 * This function does the same thing as av_realloc, except:
 * - It takes two arguments and checks the result of the multiplication for
 *   integer overflow.
 * - It frees the input block in case of failure, thus avoiding the memory
 *   leak with the classic "buf = realloc(buf); if (!buf) return -1;".
 */
void *av_realloc_f(void *ptr, size_t nelem, size_t elsize);

/**
 * Allocate or reallocate a block of memory.
 * If *ptr is NULL and size > 0, allocate a new block. If
 * size is zero, free the memory block pointed to by ptr.
 * @param   ptr Pointer to a pointer to a memory block already allocated
 *          with av_realloc(), or pointer to a pointer to NULL.
 *          The pointer is updated on success, or freed on failure.
 * @param   size Size in bytes for the memory block to be allocated or
 *          reallocated
 * @return  Zero on success, an AVERROR error code on failure.
 * @warning Pointers originating from the av_malloc() family of functions must
 *          not be passed to av_reallocp(). The former can be implemented using
 *          memalign() (or other functions), and there is no guarantee that
 *          pointers from such functions can be passed to realloc() at all.
 *          The situation is undefined according to POSIX and may crash with
 *          some libc implementations.
 */
int av_reallocp(void *ptr, size_t size);

/**
 * Allocate or reallocate an array.
 * If ptr is NULL and nmemb > 0, allocate a new block. If
 * nmemb is zero, free the memory block pointed to by ptr.
 * @param ptr Pointer to a memory block already allocated with
 * av_realloc() or NULL.
 * @param nmemb Number of elements
 * @param size Size of the single element
 * @return Pointer to a newly-reallocated block or NULL if the block
 * cannot be reallocated or the function is used to free the memory block.
 * @warning Pointers originating from the av_malloc() family of functions must
 *          not be passed to av_realloc(). The former can be implemented using
 *          memalign() (or other functions), and there is no guarantee that
 *          pointers from such functions can be passed to realloc() at all.
 *          The situation is undefined according to POSIX and may crash with
 *          some libc implementations.
 */
av_alloc_size(2, 3) void *av_realloc_array(void *ptr, size_t nmemb, size_t size);

/**
 * Allocate or reallocate an array through a pointer to a pointer.
 * If *ptr is NULL and nmemb > 0, allocate a new block. If
 * nmemb is zero, free the memory block pointed to by ptr.
 * @param ptr Pointer to a pointer to a memory block already allocated
 * with av_realloc(), or pointer to a pointer to NULL.
 * The pointer is updated on success, or freed on failure.
 * @param nmemb Number of elements
 * @param size Size of the single element
 * @return Zero on success, an AVERROR error code on failure.
 * @warning Pointers originating from the av_malloc() family of functions must
 *          not be passed to av_realloc(). The former can be implemented using
 *          memalign() (or other functions), and there is no guarantee that
 *          pointers from such functions can be passed to realloc() at all.
 *          The situation is undefined according to POSIX and may crash with
 *          some libc implementations.
 */
av_alloc_size(2, 3) int av_reallocp_array(void *ptr, size_t nmemb, size_t size);

/**
 * Free a memory block which has been allocated with av_malloc(z)() or
 * av_realloc().
 * @param ptr Pointer to the memory block which should be freed.
 * @note ptr = NULL is explicitly allowed.
 * @note It is recommended that you use av_freep() instead.
 * @see av_freep()
 */
void av_free(void *ptr);

/**
 * Allocate a block of size bytes with alignment suitable for all
 * memory accesses (including vectors if available on the CPU) and
 * zero all the bytes of the block.
 * @param size Size in bytes for the memory block to be allocated.
 * @return Pointer to the allocated block, NULL if it cannot be allocated.
 * @see av_malloc()
 */
void *av_mallocz(size_t size) av_malloc_attrib av_alloc_size(1);

/**
 * Allocate a block of nmemb * size bytes with alignment suitable for all
 * memory accesses (including vectors if available on the CPU) and
 * zero all the bytes of the block.
 * The allocation will fail if nmemb * size is greater than or equal
 * to INT_MAX.
 * @param nmemb
 * @param size
 * @return Pointer to the allocated block, NULL if it cannot be allocated.
 */
void *av_calloc(size_t nmemb, size_t size) av_malloc_attrib;

/**
 * Allocate a block of size * nmemb bytes with av_mallocz().
 * @param nmemb Number of elements
 * @param size Size of the single element
 * @return Pointer to the allocated block, NULL if the block cannot
 * be allocated.
 * @see av_mallocz()
 * @see av_malloc_array()
 */
av_alloc_size(1, 2) static inline void *av_mallocz_array(size_t nmemb, size_t size)
{
    if (!size || nmemb >= INT_MAX / size)
        return NULL;
    return av_mallocz(nmemb * size);
}

/**
 * Duplicate the string s.
 * @param s string to be duplicated
 * @return Pointer to a newly-allocated string containing a
 * copy of s or NULL if the string cannot be allocated.
 */
char *av_strdup(const char *s) av_malloc_attrib;

/**
<<<<<<< HEAD
 * Duplicate the buffer p.
 * @param p buffer to be duplicated
 * @return Pointer to a newly allocated buffer containing a
 * copy of p or NULL if the buffer cannot be allocated.
 */
void *av_memdup(const void *p, size_t size);
=======
 * Duplicate a substring of the string s.
 * @param s string to be duplicated
 * @param len the maximum length of the resulting string (not counting the
 *            terminating byte).
 * @return Pointer to a newly-allocated string containing a
 * copy of s or NULL if the string cannot be allocated.
 */
char *av_strndup(const char *s, size_t len) av_malloc_attrib;
>>>>>>> 8ddc3262

/**
 * Free a memory block which has been allocated with av_malloc(z)() or
 * av_realloc() and set the pointer pointing to it to NULL.
 * @param ptr Pointer to the pointer to the memory block which should
 * be freed.
 * @note passing a pointer to a NULL pointer is safe and leads to no action.
 * @see av_free()
 */
void av_freep(void *ptr);

/**
 * Add an element to a dynamic array.
 *
 * The array to grow is supposed to be an array of pointers to
 * structures, and the element to add must be a pointer to an already
 * allocated structure.
 *
 * The array is reallocated when its size reaches powers of 2.
 * Therefore, the amortized cost of adding an element is constant.
 *
 * In case of success, the pointer to the array is updated in order to
 * point to the new grown array, and the number pointed to by nb_ptr
 * is incremented.
 * In case of failure, the array is freed, *tab_ptr is set to NULL and
 * *nb_ptr is set to 0.
 *
 * @param tab_ptr pointer to the array to grow
 * @param nb_ptr  pointer to the number of elements in the array
 * @param elem    element to add
 * @see av_dynarray_add_nofree(), av_dynarray2_add()
 */
void av_dynarray_add(void *tab_ptr, int *nb_ptr, void *elem);

/**
 * Add an element to a dynamic array.
 *
 * Function has the same functionality as av_dynarray_add(),
 * but it doesn't free memory on fails. It returns error code
 * instead and leave current buffer untouched.
 *
 * @param tab_ptr pointer to the array to grow
 * @param nb_ptr  pointer to the number of elements in the array
 * @param elem    element to add
 * @return >=0 on success, negative otherwise.
 * @see av_dynarray_add(), av_dynarray2_add()
 */
int av_dynarray_add_nofree(void *tab_ptr, int *nb_ptr, void *elem);

/**
 * Add an element of size elem_size to a dynamic array.
 *
 * The array is reallocated when its number of elements reaches powers of 2.
 * Therefore, the amortized cost of adding an element is constant.
 *
 * In case of success, the pointer to the array is updated in order to
 * point to the new grown array, and the number pointed to by nb_ptr
 * is incremented.
 * In case of failure, the array is freed, *tab_ptr is set to NULL and
 * *nb_ptr is set to 0.
 *
 * @param tab_ptr   pointer to the array to grow
 * @param nb_ptr    pointer to the number of elements in the array
 * @param elem_size size in bytes of the elements in the array
 * @param elem_data pointer to the data of the element to add. If NULL, the space of
 *                  the new added element is not filled.
 * @return          pointer to the data of the element to copy in the new allocated space.
 *                  If NULL, the new allocated space is left uninitialized."
 * @see av_dynarray_add(), av_dynarray_add_nofree()
 */
void *av_dynarray2_add(void **tab_ptr, int *nb_ptr, size_t elem_size,
                       const uint8_t *elem_data);

/**
 * Multiply two size_t values checking for overflow.
 * @return  0 if success, AVERROR(EINVAL) if overflow.
 */
static inline int av_size_mult(size_t a, size_t b, size_t *r)
{
    size_t t = a * b;
    /* Hack inspired from glibc: only try the division if nelem and elsize
     * are both greater than sqrt(SIZE_MAX). */
    if ((a | b) >= ((size_t)1 << (sizeof(size_t) * 4)) && a && t / a != b)
        return AVERROR(EINVAL);
    *r = t;
    return 0;
}

/**
 * Set the maximum size that may me allocated in one block.
 */
void av_max_alloc(size_t max);

/**
 * deliberately overlapping memcpy implementation
 * @param dst destination buffer
 * @param back how many bytes back we start (the initial size of the overlapping window), must be > 0
 * @param cnt number of bytes to copy, must be >= 0
 *
 * cnt > back is valid, this will copy the bytes we just copied,
 * thus creating a repeating pattern with a period length of back.
 */
void av_memcpy_backptr(uint8_t *dst, int back, int cnt);

/**
 * Reallocate the given block if it is not large enough, otherwise do nothing.
 *
 * @see av_realloc
 */
void *av_fast_realloc(void *ptr, unsigned int *size, size_t min_size);

/**
 * Allocate a buffer, reusing the given one if large enough.
 *
 * Contrary to av_fast_realloc the current buffer contents might not be
 * preserved and on error the old buffer is freed, thus no special
 * handling to avoid memleaks is necessary.
 *
 * @param ptr pointer to pointer to already allocated buffer, overwritten with pointer to new buffer
 * @param size size of the buffer *ptr points to
 * @param min_size minimum size of *ptr buffer after returning, *ptr will be NULL and
 *                 *size 0 if an error occurred.
 */
void av_fast_malloc(void *ptr, unsigned int *size, size_t min_size);

/**
 * @}
 */

#endif /* AVUTIL_MEM_H */<|MERGE_RESOLUTION|>--- conflicted
+++ resolved
@@ -241,14 +241,6 @@
 char *av_strdup(const char *s) av_malloc_attrib;
 
 /**
-<<<<<<< HEAD
- * Duplicate the buffer p.
- * @param p buffer to be duplicated
- * @return Pointer to a newly allocated buffer containing a
- * copy of p or NULL if the buffer cannot be allocated.
- */
-void *av_memdup(const void *p, size_t size);
-=======
  * Duplicate a substring of the string s.
  * @param s string to be duplicated
  * @param len the maximum length of the resulting string (not counting the
@@ -257,7 +249,14 @@
  * copy of s or NULL if the string cannot be allocated.
  */
 char *av_strndup(const char *s, size_t len) av_malloc_attrib;
->>>>>>> 8ddc3262
+
+/**
+ * Duplicate the buffer p.
+ * @param p buffer to be duplicated
+ * @return Pointer to a newly allocated buffer containing a
+ * copy of p or NULL if the buffer cannot be allocated.
+ */
+void *av_memdup(const void *p, size_t size);
 
 /**
  * Free a memory block which has been allocated with av_malloc(z)() or
