--- conflicted
+++ resolved
@@ -121,13 +121,12 @@
 int av_get_channel_layout_nb_channels(int64_t channel_layout);
 
 /**
-<<<<<<< HEAD
  * Return default channel layout for a given number of channels.
  */
 int64_t av_get_default_channel_layout(int nb_channels);
-=======
+
+/**
  * @}
  */
->>>>>>> 963f6855
 
 #endif /* AVUTIL_AUDIOCONVERT_H */