/*
 * filter layer
 * Copyright (c) 2007 Bobby Bingham
 *
 * This file is part of FFmpeg.
 *
 * FFmpeg is free software; you can redistribute it and/or
 * modify it under the terms of the GNU Lesser General Public
 * License as published by the Free Software Foundation; either
 * version 2.1 of the License, or (at your option) any later version.
 *
 * FFmpeg is distributed in the hope that it will be useful,
 * but WITHOUT ANY WARRANTY; without even the implied warranty of
 * MERCHANTABILITY or FITNESS FOR A PARTICULAR PURPOSE.  See the GNU
 * Lesser General Public License for more details.
 *
 * You should have received a copy of the GNU Lesser General Public
 * License along with FFmpeg; if not, write to the Free Software
 * Foundation, Inc., 51 Franklin Street, Fifth Floor, Boston, MA 02110-1301 USA
 */

#include "libavutil/atomic.h"
#include "libavutil/avassert.h"
#include "libavutil/avstring.h"
#include "libavutil/buffer.h"
#include "libavutil/channel_layout.h"
#include "libavutil/common.h"
#include "libavutil/eval.h"
#include "libavutil/hwcontext.h"
#include "libavutil/imgutils.h"
#include "libavutil/internal.h"
#include "libavutil/opt.h"
#include "libavutil/pixdesc.h"
#include "libavutil/rational.h"
#include "libavutil/samplefmt.h"

#define FF_INTERNAL_FIELDS 1
#include "framequeue.h"

#include "audio.h"
#include "avfilter.h"
#include "filters.h"
#include "formats.h"
#include "internal.h"

#include "libavutil/ffversion.h"
const char av_filter_ffversion[] = "FFmpeg version " FFMPEG_VERSION;

void ff_tlog_ref(void *ctx, AVFrame *ref, int end)
{
    av_unused char buf[16];
    ff_tlog(ctx,
            "ref[%p buf:%p data:%p linesize[%d, %d, %d, %d] pts:%"PRId64" pos:%"PRId64,
            ref, ref->buf, ref->data[0],
            ref->linesize[0], ref->linesize[1], ref->linesize[2], ref->linesize[3],
            ref->pts, ref->pkt_pos);

    if (ref->width) {
        ff_tlog(ctx, " a:%d/%d s:%dx%d i:%c iskey:%d type:%c",
                ref->sample_aspect_ratio.num, ref->sample_aspect_ratio.den,
                ref->width, ref->height,
                !ref->interlaced_frame     ? 'P' :         /* Progressive  */
                ref->top_field_first ? 'T' : 'B',    /* Top / Bottom */
                ref->key_frame,
                av_get_picture_type_char(ref->pict_type));
    }
    if (ref->nb_samples) {
        ff_tlog(ctx, " cl:%"PRId64"d n:%d r:%d",
                ref->channel_layout,
                ref->nb_samples,
                ref->sample_rate);
    }

    ff_tlog(ctx, "]%s", end ? "\n" : "");
}

unsigned avfilter_version(void)
{
    av_assert0(LIBAVFILTER_VERSION_MICRO >= 100);
    return LIBAVFILTER_VERSION_INT;
}

const char *avfilter_configuration(void)
{
    return FFMPEG_CONFIGURATION;
}

const char *avfilter_license(void)
{
#define LICENSE_PREFIX "libavfilter license: "
    return LICENSE_PREFIX FFMPEG_LICENSE + sizeof(LICENSE_PREFIX) - 1;
}

void ff_command_queue_pop(AVFilterContext *filter)
{
    AVFilterCommand *c= filter->command_queue;
    av_freep(&c->arg);
    av_freep(&c->command);
    filter->command_queue= c->next;
    av_free(c);
}

int ff_insert_pad(unsigned idx, unsigned *count, size_t padidx_off,
                   AVFilterPad **pads, AVFilterLink ***links,
                   AVFilterPad *newpad)
{
    AVFilterLink **newlinks;
    AVFilterPad *newpads;
    unsigned i;

    idx = FFMIN(idx, *count);

    newpads  = av_realloc_array(*pads,  *count + 1, sizeof(AVFilterPad));
    newlinks = av_realloc_array(*links, *count + 1, sizeof(AVFilterLink*));
    if (newpads)
        *pads  = newpads;
    if (newlinks)
        *links = newlinks;
    if (!newpads || !newlinks)
        return AVERROR(ENOMEM);

    memmove(*pads  + idx + 1, *pads  + idx, sizeof(AVFilterPad)   * (*count - idx));
    memmove(*links + idx + 1, *links + idx, sizeof(AVFilterLink*) * (*count - idx));
    memcpy(*pads + idx, newpad, sizeof(AVFilterPad));
    (*links)[idx] = NULL;

    (*count)++;
    for (i = idx + 1; i < *count; i++)
        if ((*links)[i])
            (*(unsigned *)((uint8_t *) (*links)[i] + padidx_off))++;

    return 0;
}

int avfilter_link(AVFilterContext *src, unsigned srcpad,
                  AVFilterContext *dst, unsigned dstpad)
{
    AVFilterLink *link;

    av_assert0(src->graph);
    av_assert0(dst->graph);
    av_assert0(src->graph == dst->graph);

    if (src->nb_outputs <= srcpad || dst->nb_inputs <= dstpad ||
        src->outputs[srcpad]      || dst->inputs[dstpad])
        return AVERROR(EINVAL);

    if (src->output_pads[srcpad].type != dst->input_pads[dstpad].type) {
        av_log(src, AV_LOG_ERROR,
               "Media type mismatch between the '%s' filter output pad %d (%s) and the '%s' filter input pad %d (%s)\n",
               src->name, srcpad, (char *)av_x_if_null(av_get_media_type_string(src->output_pads[srcpad].type), "?"),
               dst->name, dstpad, (char *)av_x_if_null(av_get_media_type_string(dst-> input_pads[dstpad].type), "?"));
        return AVERROR(EINVAL);
    }

    link = av_mallocz(sizeof(*link));
    if (!link)
        return AVERROR(ENOMEM);

    src->outputs[srcpad] = dst->inputs[dstpad] = link;

    link->src     = src;
    link->dst     = dst;
    link->srcpad  = &src->output_pads[srcpad];
    link->dstpad  = &dst->input_pads[dstpad];
    link->type    = src->output_pads[srcpad].type;
    av_assert0(AV_PIX_FMT_NONE == -1 && AV_SAMPLE_FMT_NONE == -1);
    link->format  = -1;
    ff_framequeue_init(&link->fifo, &src->graph->internal->frame_queues);

    return 0;
}

void avfilter_link_free(AVFilterLink **link)
{
    if (!*link)
        return;

    av_frame_free(&(*link)->partial_buf);
    ff_framequeue_free(&(*link)->fifo);
    ff_frame_pool_uninit((FFFramePool**)&(*link)->frame_pool);

    av_freep(link);
}

int avfilter_link_get_channels(AVFilterLink *link)
{
    return link->channels;
}

void ff_filter_set_ready(AVFilterContext *filter, unsigned priority)
{
    filter->ready = FFMAX(filter->ready, priority);
}

/**
 * Clear frame_blocked_in on all outputs.
 * This is necessary whenever something changes on input.
 */
static void filter_unblock(AVFilterContext *filter)
{
    unsigned i;

    for (i = 0; i < filter->nb_outputs; i++)
        filter->outputs[i]->frame_blocked_in = 0;
}


void ff_avfilter_link_set_in_status(AVFilterLink *link, int status, int64_t pts)
{
    if (link->status_in == status)
        return;
    av_assert0(!link->status_in);
    link->status_in = status;
    link->status_in_pts = pts;
    link->frame_wanted_out = 0;
    link->frame_blocked_in = 0;
    filter_unblock(link->dst);
    ff_filter_set_ready(link->dst, 200);
}

void ff_avfilter_link_set_out_status(AVFilterLink *link, int status, int64_t pts)
{
    av_assert0(!link->frame_wanted_out);
    av_assert0(!link->status_out);
    link->status_out = status;
    if (pts != AV_NOPTS_VALUE)
        ff_update_link_current_pts(link, pts);
    filter_unblock(link->dst);
    ff_filter_set_ready(link->src, 200);
}

void avfilter_link_set_closed(AVFilterLink *link, int closed)
{
    ff_avfilter_link_set_out_status(link, closed ? AVERROR_EOF : 0, AV_NOPTS_VALUE);
}

int avfilter_insert_filter(AVFilterLink *link, AVFilterContext *filt,
                           unsigned filt_srcpad_idx, unsigned filt_dstpad_idx)
{
    int ret;
    unsigned dstpad_idx = link->dstpad - link->dst->input_pads;

    av_log(link->dst, AV_LOG_VERBOSE, "auto-inserting filter '%s' "
           "between the filter '%s' and the filter '%s'\n",
           filt->name, link->src->name, link->dst->name);

    link->dst->inputs[dstpad_idx] = NULL;
    if ((ret = avfilter_link(filt, filt_dstpad_idx, link->dst, dstpad_idx)) < 0) {
        /* failed to link output filter to new filter */
        link->dst->inputs[dstpad_idx] = link;
        return ret;
    }

    /* re-hookup the link to the new destination filter we inserted */
    link->dst                     = filt;
    link->dstpad                  = &filt->input_pads[filt_srcpad_idx];
    filt->inputs[filt_srcpad_idx] = link;

    /* if any information on supported media formats already exists on the
     * link, we need to preserve that */
    if (link->out_formats)
        ff_formats_changeref(&link->out_formats,
                             &filt->outputs[filt_dstpad_idx]->out_formats);
    if (link->out_samplerates)
        ff_formats_changeref(&link->out_samplerates,
                             &filt->outputs[filt_dstpad_idx]->out_samplerates);
    if (link->out_channel_layouts)
        ff_channel_layouts_changeref(&link->out_channel_layouts,
                                     &filt->outputs[filt_dstpad_idx]->out_channel_layouts);

    return 0;
}

int avfilter_config_links(AVFilterContext *filter)
{
    int (*config_link)(AVFilterLink *);
    unsigned i;
    int ret;

    for (i = 0; i < filter->nb_inputs; i ++) {
        AVFilterLink *link = filter->inputs[i];
        AVFilterLink *inlink;

        if (!link) continue;
        if (!link->src || !link->dst) {
            av_log(filter, AV_LOG_ERROR,
                   "Not all input and output are properly linked (%d).\n", i);
            return AVERROR(EINVAL);
        }

        inlink = link->src->nb_inputs ? link->src->inputs[0] : NULL;
        link->current_pts =
        link->current_pts_us = AV_NOPTS_VALUE;

        switch (link->init_state) {
        case AVLINK_INIT:
            continue;
        case AVLINK_STARTINIT:
            av_log(filter, AV_LOG_INFO, "circular filter chain detected\n");
            return 0;
        case AVLINK_UNINIT:
            link->init_state = AVLINK_STARTINIT;

            if ((ret = avfilter_config_links(link->src)) < 0)
                return ret;

            if (!(config_link = link->srcpad->config_props)) {
                if (link->src->nb_inputs != 1) {
                    av_log(link->src, AV_LOG_ERROR, "Source filters and filters "
                                                    "with more than one input "
                                                    "must set config_props() "
                                                    "callbacks on all outputs\n");
                    return AVERROR(EINVAL);
                }
            } else if ((ret = config_link(link)) < 0) {
                av_log(link->src, AV_LOG_ERROR,
                       "Failed to configure output pad on %s\n",
                       link->src->name);
                return ret;
            }

            switch (link->type) {
            case AVMEDIA_TYPE_VIDEO:
                if (!link->time_base.num && !link->time_base.den)
                    link->time_base = inlink ? inlink->time_base : AV_TIME_BASE_Q;

                if (!link->sample_aspect_ratio.num && !link->sample_aspect_ratio.den)
                    link->sample_aspect_ratio = inlink ?
                        inlink->sample_aspect_ratio : (AVRational){1,1};

                if (inlink) {
                    if (!link->frame_rate.num && !link->frame_rate.den)
                        link->frame_rate = inlink->frame_rate;
                    if (!link->w)
                        link->w = inlink->w;
                    if (!link->h)
                        link->h = inlink->h;
                } else if (!link->w || !link->h) {
                    av_log(link->src, AV_LOG_ERROR,
                           "Video source filters must set their output link's "
                           "width and height\n");
                    return AVERROR(EINVAL);
                }
                break;

            case AVMEDIA_TYPE_AUDIO:
                if (inlink) {
                    if (!link->time_base.num && !link->time_base.den)
                        link->time_base = inlink->time_base;
                }

                if (!link->time_base.num && !link->time_base.den)
                    link->time_base = (AVRational) {1, link->sample_rate};
            }

            if (link->src->nb_inputs && link->src->inputs[0]->hw_frames_ctx &&
                !(link->src->filter->flags_internal & FF_FILTER_FLAG_HWFRAME_AWARE)) {
                av_assert0(!link->hw_frames_ctx &&
                           "should not be set by non-hwframe-aware filter");
                link->hw_frames_ctx = av_buffer_ref(link->src->inputs[0]->hw_frames_ctx);
                if (!link->hw_frames_ctx)
                    return AVERROR(ENOMEM);
            }

            if ((config_link = link->dstpad->config_props))
                if ((ret = config_link(link)) < 0) {
                    av_log(link->dst, AV_LOG_ERROR,
                           "Failed to configure input pad on %s\n",
                           link->dst->name);
                    return ret;
                }

            link->init_state = AVLINK_INIT;
        }
    }

    return 0;
}

void ff_tlog_link(void *ctx, AVFilterLink *link, int end)
{
    if (link->type == AVMEDIA_TYPE_VIDEO) {
        ff_tlog(ctx,
                "link[%p s:%dx%d fmt:%s %s->%s]%s",
                link, link->w, link->h,
                av_get_pix_fmt_name(link->format),
                link->src ? link->src->filter->name : "",
                link->dst ? link->dst->filter->name : "",
                end ? "\n" : "");
    } else {
        char buf[128];
        av_get_channel_layout_string(buf, sizeof(buf), -1, link->channel_layout);

        ff_tlog(ctx,
                "link[%p r:%d cl:%s fmt:%s %s->%s]%s",
                link, (int)link->sample_rate, buf,
                av_get_sample_fmt_name(link->format),
                link->src ? link->src->filter->name : "",
                link->dst ? link->dst->filter->name : "",
                end ? "\n" : "");
    }
}

int ff_request_frame(AVFilterLink *link)
{
    FF_TPRINTF_START(NULL, request_frame); ff_tlog_link(NULL, link, 1);

    av_assert1(!link->dst->filter->activate);
    if (link->status_out)
        return link->status_out;
    if (link->status_in) {
        if (ff_framequeue_queued_frames(&link->fifo)) {
            av_assert1(!link->frame_wanted_out);
            av_assert1(link->dst->ready >= 300);
            return 0;
        } else {
            /* Acknowledge status change. Filters using ff_request_frame() will
               handle the change automatically. Filters can also check the
               status directly but none do yet. */
            ff_avfilter_link_set_out_status(link, link->status_in, link->status_in_pts);
            return link->status_out;
        }
    }
    link->frame_wanted_out = 1;
    ff_filter_set_ready(link->src, 100);
    return 0;
}

static int64_t guess_status_pts(AVFilterContext *ctx, int status, AVRational link_time_base)
{
    unsigned i;
    int64_t r = INT64_MAX;

    for (i = 0; i < ctx->nb_inputs; i++)
        if (ctx->inputs[i]->status_out == status)
            r = FFMIN(r, av_rescale_q(ctx->inputs[i]->current_pts, ctx->inputs[i]->time_base, link_time_base));
    if (r < INT64_MAX)
        return r;
    av_log(ctx, AV_LOG_WARNING, "EOF timestamp not reliable\n");
    for (i = 0; i < ctx->nb_inputs; i++)
        r = FFMIN(r, av_rescale_q(ctx->inputs[i]->status_in_pts, ctx->inputs[i]->time_base, link_time_base));
    if (r < INT64_MAX)
        return r;
    return AV_NOPTS_VALUE;
}

static int ff_request_frame_to_filter(AVFilterLink *link)
{
    int ret = -1;

    FF_TPRINTF_START(NULL, request_frame_to_filter); ff_tlog_link(NULL, link, 1);
    /* Assume the filter is blocked, let the method clear it if not */
    link->frame_blocked_in = 1;
    if (link->srcpad->request_frame)
        ret = link->srcpad->request_frame(link);
    else if (link->src->inputs[0])
        ret = ff_request_frame(link->src->inputs[0]);
    if (ret < 0) {
        if (ret != AVERROR(EAGAIN) && ret != link->status_in)
            ff_avfilter_link_set_in_status(link, ret, guess_status_pts(link->src, ret, link->time_base));
        if (ret == AVERROR_EOF)
            ret = 0;
    }
    return ret;
}

int ff_poll_frame(AVFilterLink *link)
{
    int i, min = INT_MAX;

    if (link->srcpad->poll_frame)
        return link->srcpad->poll_frame(link);

    for (i = 0; i < link->src->nb_inputs; i++) {
        int val;
        if (!link->src->inputs[i])
            return AVERROR(EINVAL);
        val = ff_poll_frame(link->src->inputs[i]);
        min = FFMIN(min, val);
    }

    return min;
}

static const char *const var_names[] = {
    "t",
    "n",
    "pos",
    "w",
    "h",
    NULL
};

enum {
    VAR_T,
    VAR_N,
    VAR_POS,
    VAR_W,
    VAR_H,
    VAR_VARS_NB
};

static int set_enable_expr(AVFilterContext *ctx, const char *expr)
{
    int ret;
    char *expr_dup;
    AVExpr *old = ctx->enable;

    if (!(ctx->filter->flags & AVFILTER_FLAG_SUPPORT_TIMELINE)) {
        av_log(ctx, AV_LOG_ERROR, "Timeline ('enable' option) not supported "
               "with filter '%s'\n", ctx->filter->name);
        return AVERROR_PATCHWELCOME;
    }

    expr_dup = av_strdup(expr);
    if (!expr_dup)
        return AVERROR(ENOMEM);

    if (!ctx->var_values) {
        ctx->var_values = av_calloc(VAR_VARS_NB, sizeof(*ctx->var_values));
        if (!ctx->var_values) {
            av_free(expr_dup);
            return AVERROR(ENOMEM);
        }
    }

    ret = av_expr_parse((AVExpr**)&ctx->enable, expr_dup, var_names,
                        NULL, NULL, NULL, NULL, 0, ctx->priv);
    if (ret < 0) {
        av_log(ctx->priv, AV_LOG_ERROR,
               "Error when evaluating the expression '%s' for enable\n",
               expr_dup);
        av_free(expr_dup);
        return ret;
    }

    av_expr_free(old);
    av_free(ctx->enable_str);
    ctx->enable_str = expr_dup;
    return 0;
}

void ff_update_link_current_pts(AVFilterLink *link, int64_t pts)
{
    if (pts == AV_NOPTS_VALUE)
        return;
    link->current_pts = pts;
    link->current_pts_us = av_rescale_q(pts, link->time_base, AV_TIME_BASE_Q);
    /* TODO use duration */
    if (link->graph && link->age_index >= 0)
        ff_avfilter_graph_update_heap(link->graph, link);
}

int avfilter_process_command(AVFilterContext *filter, const char *cmd, const char *arg, char *res, int res_len, int flags)
{
    if(!strcmp(cmd, "ping")){
        char local_res[256] = {0};

        if (!res) {
            res = local_res;
            res_len = sizeof(local_res);
        }
        av_strlcatf(res, res_len, "pong from:%s %s\n", filter->filter->name, filter->name);
        if (res == local_res)
            av_log(filter, AV_LOG_INFO, "%s", res);
        return 0;
    }else if(!strcmp(cmd, "enable")) {
        return set_enable_expr(filter, arg);
    }else if(filter->filter->process_command) {
        return filter->filter->process_command(filter, cmd, arg, res, res_len, flags);
    }
    return AVERROR(ENOSYS);
}

static AVFilter *first_filter;
static AVFilter **last_filter = &first_filter;

#if !FF_API_NOCONST_GET_NAME
const
#endif
AVFilter *avfilter_get_by_name(const char *name)
{
    const AVFilter *f = NULL;

    if (!name)
        return NULL;

    while ((f = avfilter_next(f)))
        if (!strcmp(f->name, name))
            return (AVFilter *)f;

    return NULL;
}

int avfilter_register(AVFilter *filter)
{
    AVFilter **f = last_filter;

    /* the filter must select generic or internal exclusively */
    av_assert0((filter->flags & AVFILTER_FLAG_SUPPORT_TIMELINE) != AVFILTER_FLAG_SUPPORT_TIMELINE);

    filter->next = NULL;

    while(*f || avpriv_atomic_ptr_cas((void * volatile *)f, NULL, filter))
        f = &(*f)->next;
    last_filter = &filter->next;

    return 0;
}

const AVFilter *avfilter_next(const AVFilter *prev)
{
    return prev ? prev->next : first_filter;
}

#if FF_API_OLD_FILTER_REGISTER
AVFilter **av_filter_next(AVFilter **filter)
{
    return filter ? &(*filter)->next : &first_filter;
}

void avfilter_uninit(void)
{
}
#endif

int avfilter_pad_count(const AVFilterPad *pads)
{
    int count;

    if (!pads)
        return 0;

    for (count = 0; pads->name; count++)
        pads++;
    return count;
}

static const char *default_filter_name(void *filter_ctx)
{
    AVFilterContext *ctx = filter_ctx;
    return ctx->name ? ctx->name : ctx->filter->name;
}

static void *filter_child_next(void *obj, void *prev)
{
    AVFilterContext *ctx = obj;
    if (!prev && ctx->filter && ctx->filter->priv_class && ctx->priv)
        return ctx->priv;
    return NULL;
}

static const AVClass *filter_child_class_next(const AVClass *prev)
{
    const AVFilter *f = NULL;

    /* find the filter that corresponds to prev */
    while (prev && (f = avfilter_next(f)))
        if (f->priv_class == prev)
            break;

    /* could not find filter corresponding to prev */
    if (prev && !f)
        return NULL;

    /* find next filter with specific options */
    while ((f = avfilter_next(f)))
        if (f->priv_class)
            return f->priv_class;

    return NULL;
}

#define OFFSET(x) offsetof(AVFilterContext, x)
#define FLAGS AV_OPT_FLAG_FILTERING_PARAM
static const AVOption avfilter_options[] = {
    { "thread_type", "Allowed thread types", OFFSET(thread_type), AV_OPT_TYPE_FLAGS,
        { .i64 = AVFILTER_THREAD_SLICE }, 0, INT_MAX, FLAGS, "thread_type" },
        { "slice", NULL, 0, AV_OPT_TYPE_CONST, { .i64 = AVFILTER_THREAD_SLICE }, .unit = "thread_type" },
    { "enable", "set enable expression", OFFSET(enable_str), AV_OPT_TYPE_STRING, {.str=NULL}, .flags = FLAGS },
    { "threads", "Allowed number of threads", OFFSET(nb_threads), AV_OPT_TYPE_INT,
        { .i64 = 0 }, 0, INT_MAX, FLAGS },
    { NULL },
};

static const AVClass avfilter_class = {
    .class_name = "AVFilter",
    .item_name  = default_filter_name,
    .version    = LIBAVUTIL_VERSION_INT,
    .category   = AV_CLASS_CATEGORY_FILTER,
    .child_next = filter_child_next,
    .child_class_next = filter_child_class_next,
    .option           = avfilter_options,
};

static int default_execute(AVFilterContext *ctx, avfilter_action_func *func, void *arg,
                           int *ret, int nb_jobs)
{
    int i;

    for (i = 0; i < nb_jobs; i++) {
        int r = func(ctx, arg, i, nb_jobs);
        if (ret)
            ret[i] = r;
    }
    return 0;
}

AVFilterContext *ff_filter_alloc(const AVFilter *filter, const char *inst_name)
{
    AVFilterContext *ret;
    int preinited = 0;

    if (!filter)
        return NULL;

    ret = av_mallocz(sizeof(AVFilterContext));
    if (!ret)
        return NULL;

    ret->av_class = &avfilter_class;
    ret->filter   = filter;
    ret->name     = inst_name ? av_strdup(inst_name) : NULL;
    if (filter->priv_size) {
        ret->priv     = av_mallocz(filter->priv_size);
        if (!ret->priv)
            goto err;
    }
    if (filter->preinit) {
        if (filter->preinit(ret) < 0)
            goto err;
        preinited = 1;
    }

    av_opt_set_defaults(ret);
    if (filter->priv_class) {
        *(const AVClass**)ret->priv = filter->priv_class;
        av_opt_set_defaults(ret->priv);
    }

    ret->internal = av_mallocz(sizeof(*ret->internal));
    if (!ret->internal)
        goto err;
    ret->internal->execute = default_execute;

    ret->nb_inputs = avfilter_pad_count(filter->inputs);
    if (ret->nb_inputs ) {
        ret->input_pads   = av_malloc_array(ret->nb_inputs, sizeof(AVFilterPad));
        if (!ret->input_pads)
            goto err;
        memcpy(ret->input_pads, filter->inputs, sizeof(AVFilterPad) * ret->nb_inputs);
        ret->inputs       = av_mallocz_array(ret->nb_inputs, sizeof(AVFilterLink*));
        if (!ret->inputs)
            goto err;
    }

    ret->nb_outputs = avfilter_pad_count(filter->outputs);
    if (ret->nb_outputs) {
        ret->output_pads  = av_malloc_array(ret->nb_outputs, sizeof(AVFilterPad));
        if (!ret->output_pads)
            goto err;
        memcpy(ret->output_pads, filter->outputs, sizeof(AVFilterPad) * ret->nb_outputs);
        ret->outputs      = av_mallocz_array(ret->nb_outputs, sizeof(AVFilterLink*));
        if (!ret->outputs)
            goto err;
    }

    return ret;

err:
    if (preinited)
        filter->uninit(ret);
    av_freep(&ret->inputs);
    av_freep(&ret->input_pads);
    ret->nb_inputs = 0;
    av_freep(&ret->outputs);
    av_freep(&ret->output_pads);
    ret->nb_outputs = 0;
    av_freep(&ret->priv);
    av_freep(&ret->internal);
    av_free(ret);
    return NULL;
}

#if FF_API_AVFILTER_OPEN
int avfilter_open(AVFilterContext **filter_ctx, AVFilter *filter, const char *inst_name)
{
    *filter_ctx = ff_filter_alloc(filter, inst_name);
    return *filter_ctx ? 0 : AVERROR(ENOMEM);
}
#endif

static void free_link(AVFilterLink *link)
{
    if (!link)
        return;

    if (link->src)
        link->src->outputs[link->srcpad - link->src->output_pads] = NULL;
    if (link->dst)
        link->dst->inputs[link->dstpad - link->dst->input_pads] = NULL;

    av_buffer_unref(&link->hw_frames_ctx);

    ff_formats_unref(&link->in_formats);
    ff_formats_unref(&link->out_formats);
    ff_formats_unref(&link->in_samplerates);
    ff_formats_unref(&link->out_samplerates);
    ff_channel_layouts_unref(&link->in_channel_layouts);
    ff_channel_layouts_unref(&link->out_channel_layouts);
    avfilter_link_free(&link);
}

void avfilter_free(AVFilterContext *filter)
{
    int i;

    if (!filter)
        return;

    if (filter->graph)
        ff_filter_graph_remove_filter(filter->graph, filter);

    if (filter->filter->uninit)
        filter->filter->uninit(filter);

    for (i = 0; i < filter->nb_inputs; i++) {
        free_link(filter->inputs[i]);
    }
    for (i = 0; i < filter->nb_outputs; i++) {
        free_link(filter->outputs[i]);
    }

    if (filter->filter->priv_class)
        av_opt_free(filter->priv);

    av_buffer_unref(&filter->hw_device_ctx);

    av_freep(&filter->name);
    av_freep(&filter->input_pads);
    av_freep(&filter->output_pads);
    av_freep(&filter->inputs);
    av_freep(&filter->outputs);
    av_freep(&filter->priv);
    while(filter->command_queue){
        ff_command_queue_pop(filter);
    }
    av_opt_free(filter);
    av_expr_free(filter->enable);
    filter->enable = NULL;
    av_freep(&filter->var_values);
    av_freep(&filter->internal);
    av_free(filter);
}

int ff_filter_get_nb_threads(AVFilterContext *ctx)
{
     if (ctx->nb_threads > 0)
         return FFMIN(ctx->nb_threads, ctx->graph->nb_threads);
     return ctx->graph->nb_threads;
}

static int process_options(AVFilterContext *ctx, AVDictionary **options,
                           const char *args)
{
    const AVOption *o = NULL;
    int ret, count = 0;
    char *av_uninit(parsed_key), *av_uninit(value);
    const char *key;
    int offset= -1;

    if (!args)
        return 0;

    while (*args) {
        const char *shorthand = NULL;

        o = av_opt_next(ctx->priv, o);
        if (o) {
            if (o->type == AV_OPT_TYPE_CONST || o->offset == offset)
                continue;
            offset = o->offset;
            shorthand = o->name;
        }

        ret = av_opt_get_key_value(&args, "=", ":",
                                   shorthand ? AV_OPT_FLAG_IMPLICIT_KEY : 0,
                                   &parsed_key, &value);
        if (ret < 0) {
            if (ret == AVERROR(EINVAL))
                av_log(ctx, AV_LOG_ERROR, "No option name near '%s'\n", args);
            else
                av_log(ctx, AV_LOG_ERROR, "Unable to parse '%s': %s\n", args,
                       av_err2str(ret));
            return ret;
        }
        if (*args)
            args++;
        if (parsed_key) {
            key = parsed_key;
            while ((o = av_opt_next(ctx->priv, o))); /* discard all remaining shorthand */
        } else {
            key = shorthand;
        }

        av_log(ctx, AV_LOG_DEBUG, "Setting '%s' to value '%s'\n", key, value);

        if (av_opt_find(ctx, key, NULL, 0, 0)) {
            ret = av_opt_set(ctx, key, value, 0);
            if (ret < 0) {
                av_free(value);
                av_free(parsed_key);
                return ret;
            }
        } else {
        av_dict_set(options, key, value, 0);
        if ((ret = av_opt_set(ctx->priv, key, value, AV_OPT_SEARCH_CHILDREN)) < 0) {
            if (!av_opt_find(ctx->priv, key, NULL, 0, AV_OPT_SEARCH_CHILDREN | AV_OPT_SEARCH_FAKE_OBJ)) {
            if (ret == AVERROR_OPTION_NOT_FOUND)
                av_log(ctx, AV_LOG_ERROR, "Option '%s' not found\n", key);
            av_free(value);
            av_free(parsed_key);
            return ret;
            }
        }
        }

        av_free(value);
        av_free(parsed_key);
        count++;
    }

    if (ctx->enable_str) {
        ret = set_enable_expr(ctx, ctx->enable_str);
        if (ret < 0)
            return ret;
    }
    return count;
}

#if FF_API_AVFILTER_INIT_FILTER
int avfilter_init_filter(AVFilterContext *filter, const char *args, void *opaque)
{
    return avfilter_init_str(filter, args);
}
#endif

int avfilter_init_dict(AVFilterContext *ctx, AVDictionary **options)
{
    int ret = 0;

    ret = av_opt_set_dict(ctx, options);
    if (ret < 0) {
        av_log(ctx, AV_LOG_ERROR, "Error applying generic filter options.\n");
        return ret;
    }

    if (ctx->filter->flags & AVFILTER_FLAG_SLICE_THREADS &&
        ctx->thread_type & ctx->graph->thread_type & AVFILTER_THREAD_SLICE &&
        ctx->graph->internal->thread_execute) {
        ctx->thread_type       = AVFILTER_THREAD_SLICE;
        ctx->internal->execute = ctx->graph->internal->thread_execute;
    } else {
        ctx->thread_type = 0;
    }

    if (ctx->filter->priv_class) {
        ret = av_opt_set_dict2(ctx->priv, options, AV_OPT_SEARCH_CHILDREN);
        if (ret < 0) {
            av_log(ctx, AV_LOG_ERROR, "Error applying options to the filter.\n");
            return ret;
        }
    }

    if (ctx->filter->init_opaque)
        ret = ctx->filter->init_opaque(ctx, NULL);
    else if (ctx->filter->init)
        ret = ctx->filter->init(ctx);
    else if (ctx->filter->init_dict)
        ret = ctx->filter->init_dict(ctx, options);

    return ret;
}

int avfilter_init_str(AVFilterContext *filter, const char *args)
{
    AVDictionary *options = NULL;
    AVDictionaryEntry *e;
    int ret = 0;

    if (args && *args) {
        if (!filter->filter->priv_class) {
            av_log(filter, AV_LOG_ERROR, "This filter does not take any "
                   "options, but options were provided: %s.\n", args);
            return AVERROR(EINVAL);
        }

<<<<<<< HEAD
#if FF_API_OLD_FILTER_OPTS || FF_API_OLD_FILTER_OPTS_ERROR
            if (   !strcmp(filter->filter->name, "format")     ||
                   !strcmp(filter->filter->name, "noformat")   ||
                   !strcmp(filter->filter->name, "frei0r")     ||
                   !strcmp(filter->filter->name, "frei0r_src") ||
                   !strcmp(filter->filter->name, "ocv")        ||
                   !strcmp(filter->filter->name, "pan")        ||
                   !strcmp(filter->filter->name, "pp")         ||
                   !strcmp(filter->filter->name, "aevalsrc")) {
            /* a hack for compatibility with the old syntax
             * replace colons with |s */
            char *copy = av_strdup(args);
            char *p    = copy;
            int nb_leading = 0; // number of leading colons to skip
            int deprecated = 0;

            if (!copy) {
                ret = AVERROR(ENOMEM);
                goto fail;
            }

            if (!strcmp(filter->filter->name, "frei0r") ||
                !strcmp(filter->filter->name, "ocv"))
                nb_leading = 1;
            else if (!strcmp(filter->filter->name, "frei0r_src"))
                nb_leading = 3;

            while (nb_leading--) {
                p = strchr(p, ':');
                if (!p) {
                    p = copy + strlen(copy);
                    break;
                }
                p++;
            }

            deprecated = strchr(p, ':') != NULL;

            if (!strcmp(filter->filter->name, "aevalsrc")) {
                deprecated = 0;
                while ((p = strchr(p, ':')) && p[1] != ':') {
                    const char *epos = strchr(p + 1, '=');
                    const char *spos = strchr(p + 1, ':');
                    const int next_token_is_opt = epos && (!spos || epos < spos);
                    if (next_token_is_opt) {
                        p++;
                        break;
                    }
                    /* next token does not contain a '=', assume a channel expression */
                    deprecated = 1;
                    *p++ = '|';
                }
                if (p && *p == ':') { // double sep '::' found
                    deprecated = 1;
                    memmove(p, p + 1, strlen(p));
                }
            } else
            while ((p = strchr(p, ':')))
                *p++ = '|';

#if FF_API_OLD_FILTER_OPTS
            if (deprecated)
                av_log(filter, AV_LOG_WARNING, "This syntax is deprecated. Use "
                       "'|' to separate the list items.\n");

            av_log(filter, AV_LOG_DEBUG, "compat: called with args=[%s]\n", copy);
            ret = process_options(filter, &options, copy);
#else
            if (deprecated) {
                av_log(filter, AV_LOG_ERROR, "This syntax is deprecated. Use "
                       "'|' to separate the list items ('%s' instead of '%s')\n",
                       copy, args);
                ret = AVERROR(EINVAL);
            } else {
                ret = process_options(filter, &options, copy);
            }
#endif
            av_freep(&copy);

            if (ret < 0)
                goto fail;
        } else
#endif
        {
            ret = process_options(filter, &options, args);
=======
        if (strchr(args, '=')) {
            /* assume a list of key1=value1:key2=value2:... */
            ret = av_dict_parse_string(&options, args, "=", ":", 0);
            if (ret < 0)
                goto fail;
        } else {
            ret = process_unnamed_options(filter, &options, args);
>>>>>>> 88fd836a
            if (ret < 0)
                goto fail;
        }
    }

    ret = avfilter_init_dict(filter, &options);
    if (ret < 0)
        goto fail;

    if ((e = av_dict_get(options, "", NULL, AV_DICT_IGNORE_SUFFIX))) {
        av_log(filter, AV_LOG_ERROR, "No such option: %s.\n", e->key);
        ret = AVERROR_OPTION_NOT_FOUND;
        goto fail;
    }

fail:
    av_dict_free(&options);

    return ret;
}

const char *avfilter_pad_get_name(const AVFilterPad *pads, int pad_idx)
{
    return pads[pad_idx].name;
}

enum AVMediaType avfilter_pad_get_type(const AVFilterPad *pads, int pad_idx)
{
    return pads[pad_idx].type;
}

static int default_filter_frame(AVFilterLink *link, AVFrame *frame)
{
    return ff_filter_frame(link->dst->outputs[0], frame);
}

static int ff_filter_frame_framed(AVFilterLink *link, AVFrame *frame)
{
    int (*filter_frame)(AVFilterLink *, AVFrame *);
    AVFilterContext *dstctx = link->dst;
    AVFilterPad *dst = link->dstpad;
    int ret;

    if (!(filter_frame = dst->filter_frame))
        filter_frame = default_filter_frame;

    if (dst->needs_writable) {
        ret = ff_inlink_make_frame_writable(link, &frame);
        if (ret < 0)
            goto fail;
    }

    ff_inlink_process_commands(link, frame);
    dstctx->is_disabled = !ff_inlink_evaluate_timeline_at_frame(link, frame);

    if (dstctx->is_disabled &&
        (dstctx->filter->flags & AVFILTER_FLAG_SUPPORT_TIMELINE_GENERIC))
        filter_frame = default_filter_frame;
    ret = filter_frame(link, frame);
    link->frame_count_out++;
    return ret;

fail:
    av_frame_free(&frame);
    return ret;
}

int ff_filter_frame(AVFilterLink *link, AVFrame *frame)
{
    int ret;
    FF_TPRINTF_START(NULL, filter_frame); ff_tlog_link(NULL, link, 1); ff_tlog(NULL, " "); ff_tlog_ref(NULL, frame, 1);

    /* Consistency checks */
    if (link->type == AVMEDIA_TYPE_VIDEO) {
        if (strcmp(link->dst->filter->name, "buffersink") &&
            strcmp(link->dst->filter->name, "format") &&
            strcmp(link->dst->filter->name, "idet") &&
            strcmp(link->dst->filter->name, "null") &&
            strcmp(link->dst->filter->name, "scale")) {
            av_assert1(frame->format                 == link->format);
            av_assert1(frame->width               == link->w);
            av_assert1(frame->height               == link->h);
        }
    } else {
        if (frame->format != link->format) {
            av_log(link->dst, AV_LOG_ERROR, "Format change is not supported\n");
            goto error;
        }
        if (frame->channels != link->channels) {
            av_log(link->dst, AV_LOG_ERROR, "Channel count change is not supported\n");
            goto error;
        }
        if (frame->channel_layout != link->channel_layout) {
            av_log(link->dst, AV_LOG_ERROR, "Channel layout change is not supported\n");
            goto error;
        }
        if (frame->sample_rate != link->sample_rate) {
            av_log(link->dst, AV_LOG_ERROR, "Sample rate change is not supported\n");
            goto error;
        }
    }

    link->frame_blocked_in = link->frame_wanted_out = 0;
    link->frame_count_in++;
    filter_unblock(link->dst);
    ret = ff_framequeue_add(&link->fifo, frame);
    if (ret < 0) {
        av_frame_free(&frame);
        return ret;
    }
    ff_filter_set_ready(link->dst, 300);
    return 0;

error:
    av_frame_free(&frame);
    return AVERROR_PATCHWELCOME;
}

static int samples_ready(AVFilterLink *link, unsigned min)
{
    return ff_framequeue_queued_frames(&link->fifo) &&
           (ff_framequeue_queued_samples(&link->fifo) >= min ||
            link->status_in);
}

static int take_samples(AVFilterLink *link, unsigned min, unsigned max,
                        AVFrame **rframe)
{
    AVFrame *frame0, *frame, *buf;
    unsigned nb_samples, nb_frames, i, p;
    int ret;

    /* Note: this function relies on no format changes and must only be
       called with enough samples. */
    av_assert1(samples_ready(link, link->min_samples));
    frame0 = frame = ff_framequeue_peek(&link->fifo, 0);
    if (!link->fifo.samples_skipped && frame->nb_samples >= min && frame->nb_samples <= max) {
        *rframe = ff_framequeue_take(&link->fifo);
        return 0;
    }
    nb_frames = 0;
    nb_samples = 0;
    while (1) {
        if (nb_samples + frame->nb_samples > max) {
            if (nb_samples < min)
                nb_samples = max;
            break;
        }
        nb_samples += frame->nb_samples;
        nb_frames++;
        if (nb_frames == ff_framequeue_queued_frames(&link->fifo))
            break;
        frame = ff_framequeue_peek(&link->fifo, nb_frames);
    }

    buf = ff_get_audio_buffer(link, nb_samples);
    if (!buf)
        return AVERROR(ENOMEM);
    ret = av_frame_copy_props(buf, frame0);
    if (ret < 0) {
        av_frame_free(&buf);
        return ret;
    }
    buf->pts = frame0->pts;

    p = 0;
    for (i = 0; i < nb_frames; i++) {
        frame = ff_framequeue_take(&link->fifo);
        av_samples_copy(buf->extended_data, frame->extended_data, p, 0,
                        frame->nb_samples, link->channels, link->format);
        p += frame->nb_samples;
        av_frame_free(&frame);
    }
    if (p < nb_samples) {
        unsigned n = nb_samples - p;
        frame = ff_framequeue_peek(&link->fifo, 0);
        av_samples_copy(buf->extended_data, frame->extended_data, p, 0, n,
                        link->channels, link->format);
        ff_framequeue_skip_samples(&link->fifo, n, link->time_base);
    }

    *rframe = buf;
    return 0;
}

static int ff_filter_frame_to_filter(AVFilterLink *link)
{
    AVFrame *frame = NULL;
    AVFilterContext *dst = link->dst;
    int ret;

    av_assert1(ff_framequeue_queued_frames(&link->fifo));
    ret = link->min_samples ?
          ff_inlink_consume_samples(link, link->min_samples, link->max_samples, &frame) :
          ff_inlink_consume_frame(link, &frame);
    av_assert1(ret);
    if (ret < 0) {
        av_assert1(!frame);
        return ret;
    }
    /* The filter will soon have received a new frame, that may allow it to
       produce one or more: unblock its outputs. */
    filter_unblock(dst);
    /* AVFilterPad.filter_frame() expect frame_count_out to have the value
       before the frame; ff_filter_frame_framed() will re-increment it. */
    link->frame_count_out--;
    ret = ff_filter_frame_framed(link, frame);
    if (ret < 0 && ret != link->status_out) {
        ff_avfilter_link_set_out_status(link, ret, AV_NOPTS_VALUE);
    } else {
        /* Run once again, to see if several frames were available, or if
           the input status has also changed, or any other reason. */
        ff_filter_set_ready(dst, 300);
    }
    return ret;
}

static int forward_status_change(AVFilterContext *filter, AVFilterLink *in)
{
    unsigned out = 0, progress = 0;
    int ret;

    av_assert0(!in->status_out);
    if (!filter->nb_outputs) {
        /* not necessary with the current API and sinks */
        return 0;
    }
    while (!in->status_out) {
        if (!filter->outputs[out]->status_in) {
            progress++;
            ret = ff_request_frame_to_filter(filter->outputs[out]);
            if (ret < 0)
                return ret;
        }
        if (++out == filter->nb_outputs) {
            if (!progress) {
                /* Every output already closed: input no longer interesting
                   (example: overlay in shortest mode, other input closed). */
                ff_avfilter_link_set_out_status(in, in->status_in, in->status_in_pts);
                return 0;
            }
            progress = 0;
            out = 0;
        }
    }
    ff_filter_set_ready(filter, 200);
    return 0;
}

static int ff_filter_activate_default(AVFilterContext *filter)
{
    unsigned i;

    for (i = 0; i < filter->nb_inputs; i++) {
        if (samples_ready(filter->inputs[i], filter->inputs[i]->min_samples)) {
            return ff_filter_frame_to_filter(filter->inputs[i]);
        }
    }
    for (i = 0; i < filter->nb_inputs; i++) {
        if (filter->inputs[i]->status_in && !filter->inputs[i]->status_out) {
            av_assert1(!ff_framequeue_queued_frames(&filter->inputs[i]->fifo));
            return forward_status_change(filter, filter->inputs[i]);
        }
    }
    for (i = 0; i < filter->nb_outputs; i++) {
        if (filter->outputs[i]->frame_wanted_out &&
            !filter->outputs[i]->frame_blocked_in) {
            return ff_request_frame_to_filter(filter->outputs[i]);
        }
    }
    return FFERROR_NOT_READY;
}

/*
   Filter scheduling and activation

   When a filter is activated, it must:
   - if possible, output a frame;
   - else, if relevant, forward the input status change;
   - else, check outputs for wanted frames and forward the requests.

   The following AVFilterLink fields are used for activation:

   - frame_wanted_out:

     This field indicates if a frame is needed on this input of the
     destination filter. A positive value indicates that a frame is needed
     to process queued frames or internal data or to satisfy the
     application; a zero value indicates that a frame is not especially
     needed but could be processed anyway; a negative value indicates that a
     frame would just be queued.

     It is set by filters using ff_request_frame() or ff_request_no_frame(),
     when requested by the application through a specific API or when it is
     set on one of the outputs.

     It is cleared when a frame is sent from the source using
     ff_filter_frame().

     It is also cleared when a status change is sent from the source using
     ff_avfilter_link_set_in_status().

   - frame_blocked_in:

     This field means that the source filter can not generate a frame as is.
     Its goal is to avoid repeatedly calling the request_frame() method on
     the same link.

     It is set by the framework on all outputs of a filter before activating it.

     It is automatically cleared by ff_filter_frame().

     It is also automatically cleared by ff_avfilter_link_set_in_status().

     It is also cleared on all outputs (using filter_unblock()) when
     something happens on an input: processing a frame or changing the
     status.

   - fifo:

     Contains the frames queued on a filter input. If it contains frames and
     frame_wanted_out is not set, then the filter can be activated. If that
     result in the filter not able to use these frames, the filter must set
     frame_wanted_out to ask for more frames.

   - status_in and status_in_pts:

     Status (EOF or error code) of the link and timestamp of the status
     change (in link time base, same as frames) as seen from the input of
     the link. The status change is considered happening after the frames
     queued in fifo.

     It is set by the source filter using ff_avfilter_link_set_in_status().

   - status_out:

     Status of the link as seen from the output of the link. The status
     change is considered having already happened.

     It is set by the destination filter using
     ff_avfilter_link_set_out_status().

   Filters are activated according to the ready field, set using the
   ff_filter_set_ready(). Eventually, a priority queue will be used.
   ff_filter_set_ready() is called whenever anything could cause progress to
   be possible. Marking a filter ready when it is not is not a problem,
   except for the small overhead it causes.

   Conditions that cause a filter to be marked ready are:

   - frames added on an input link;

   - changes in the input or output status of an input link;

   - requests for a frame on an output link;

   - after any actual processing using the legacy methods (filter_frame(),
     and request_frame() to acknowledge status changes), to run once more
     and check if enough input was present for several frames.

   Exemples of scenarios to consider:

   - buffersrc: activate if frame_wanted_out to notify the application;
     activate when the application adds a frame to push it immediately.

   - testsrc: activate only if frame_wanted_out to produce and push a frame.

   - concat (not at stitch points): can process a frame on any output.
     Activate if frame_wanted_out on output to forward on the corresponding
     input. Activate when a frame is present on input to process it
     immediately.

   - framesync: needs at least one frame on each input; extra frames on the
     wrong input will accumulate. When a frame is first added on one input,
     set frame_wanted_out<0 on it to avoid getting more (would trigger
     testsrc) and frame_wanted_out>0 on the other to allow processing it.

   Activation of old filters:

   In order to activate a filter implementing the legacy filter_frame() and
   request_frame() methods, perform the first possible of the following
   actions:

   - If an input has frames in fifo and frame_wanted_out == 0, dequeue a
     frame and call filter_frame().

     Ratinale: filter frames as soon as possible instead of leaving them
     queued; frame_wanted_out < 0 is not possible since the old API does not
     set it nor provides any similar feedback; frame_wanted_out > 0 happens
     when min_samples > 0 and there are not enough samples queued.

   - If an input has status_in set but not status_out, try to call
     request_frame() on one of the outputs in the hope that it will trigger
     request_frame() on the input with status_in and acknowledge it. This is
     awkward and fragile, filters with several inputs or outputs should be
     updated to direct activation as soon as possible.

   - If an output has frame_wanted_out > 0 and not frame_blocked_in, call
     request_frame().

     Rationale: checking frame_blocked_in is necessary to avoid requesting
     repeatedly on a blocked input if another is not blocked (example:
     [buffersrc1][testsrc1][buffersrc2][testsrc2]concat=v=2).

     TODO: respect needs_fifo and remove auto-inserted fifos.

 */

int ff_filter_activate(AVFilterContext *filter)
{
    int ret;

    /* Generic timeline support is not yet implemented but should be easy */
    av_assert1(!(filter->filter->flags & AVFILTER_FLAG_SUPPORT_TIMELINE_GENERIC &&
                 filter->filter->activate));
    filter->ready = 0;
    ret = filter->filter->activate ? filter->filter->activate(filter) :
          ff_filter_activate_default(filter);
    if (ret == FFERROR_NOT_READY)
        ret = 0;
    return ret;
}

int ff_inlink_acknowledge_status(AVFilterLink *link, int *rstatus, int64_t *rpts)
{
    *rpts = link->current_pts;
    if (ff_framequeue_queued_frames(&link->fifo))
        return *rstatus = 0;
    if (link->status_out)
        return *rstatus = link->status_out;
    if (!link->status_in)
        return *rstatus = 0;
    *rstatus = link->status_out = link->status_in;
    ff_update_link_current_pts(link, link->status_in_pts);
    *rpts = link->current_pts;
    return 1;
}

int ff_inlink_check_available_frame(AVFilterLink *link)
{
    return ff_framequeue_queued_frames(&link->fifo) > 0;
}

int ff_inlink_check_available_samples(AVFilterLink *link, unsigned min)
{
    uint64_t samples = ff_framequeue_queued_samples(&link->fifo);
    av_assert1(min);
    return samples >= min || (link->status_in && samples);
}

static void consume_update(AVFilterLink *link, const AVFrame *frame)
{
    ff_update_link_current_pts(link, frame->pts);
    ff_inlink_process_commands(link, frame);
    link->dst->is_disabled = !ff_inlink_evaluate_timeline_at_frame(link, frame);
    link->frame_count_out++;
}

int ff_inlink_consume_frame(AVFilterLink *link, AVFrame **rframe)
{
    AVFrame *frame;

    *rframe = NULL;
    if (!ff_inlink_check_available_frame(link))
        return 0;

    if (link->fifo.samples_skipped) {
        frame = ff_framequeue_peek(&link->fifo, 0);
        return ff_inlink_consume_samples(link, frame->nb_samples, frame->nb_samples, rframe);
    }

    frame = ff_framequeue_take(&link->fifo);
    consume_update(link, frame);
    *rframe = frame;
    return 1;
}

int ff_inlink_consume_samples(AVFilterLink *link, unsigned min, unsigned max,
                            AVFrame **rframe)
{
    AVFrame *frame;
    int ret;

    av_assert1(min);
    *rframe = NULL;
    if (!ff_inlink_check_available_samples(link, min))
        return 0;
    if (link->status_in)
        min = FFMIN(min, ff_framequeue_queued_samples(&link->fifo));
    ret = take_samples(link, min, link->max_samples, &frame);
    if (ret < 0)
        return ret;
    consume_update(link, frame);
    *rframe = frame;
    return 1;
}

int ff_inlink_make_frame_writable(AVFilterLink *link, AVFrame **rframe)
{
    AVFrame *frame = *rframe;
    AVFrame *out;
    int ret;

    if (av_frame_is_writable(frame))
        return 0;
    av_log(link->dst, AV_LOG_DEBUG, "Copying data in avfilter.\n");

    switch (link->type) {
    case AVMEDIA_TYPE_VIDEO:
        out = ff_get_video_buffer(link, link->w, link->h);
        break;
    case AVMEDIA_TYPE_AUDIO:
        out = ff_get_audio_buffer(link, frame->nb_samples);
        break;
    default:
        return AVERROR(EINVAL);
    }
    if (!out)
        return AVERROR(ENOMEM);

    ret = av_frame_copy_props(out, frame);
    if (ret < 0) {
        av_frame_free(&out);
        return ret;
    }

    switch (link->type) {
    case AVMEDIA_TYPE_VIDEO:
        av_image_copy(out->data, out->linesize, (const uint8_t **)frame->data, frame->linesize,
                      frame->format, frame->width, frame->height);
        break;
    case AVMEDIA_TYPE_AUDIO:
        av_samples_copy(out->extended_data, frame->extended_data,
                        0, 0, frame->nb_samples,
                        frame->channels,
                        frame->format);
        break;
    default:
        av_assert0(!"reached");
    }

    av_frame_free(&frame);
    *rframe = out;
    return 0;
}

int ff_inlink_process_commands(AVFilterLink *link, const AVFrame *frame)
{
    AVFilterCommand *cmd = link->dst->command_queue;

    while(cmd && cmd->time <= frame->pts * av_q2d(link->time_base)){
        av_log(link->dst, AV_LOG_DEBUG,
               "Processing command time:%f command:%s arg:%s\n",
               cmd->time, cmd->command, cmd->arg);
        avfilter_process_command(link->dst, cmd->command, cmd->arg, 0, 0, cmd->flags);
        ff_command_queue_pop(link->dst);
        cmd= link->dst->command_queue;
    }
    return 0;
}

int ff_inlink_evaluate_timeline_at_frame(AVFilterLink *link, const AVFrame *frame)
{
    AVFilterContext *dstctx = link->dst;
    int64_t pts = frame->pts;
    int64_t pos = frame->pkt_pos;

    if (!dstctx->enable_str)
        return 1;

    dstctx->var_values[VAR_N] = link->frame_count_out;
    dstctx->var_values[VAR_T] = pts == AV_NOPTS_VALUE ? NAN : pts * av_q2d(link->time_base);
    dstctx->var_values[VAR_W] = link->w;
    dstctx->var_values[VAR_H] = link->h;
    dstctx->var_values[VAR_POS] = pos == -1 ? NAN : pos;

    return fabs(av_expr_eval(dstctx->enable, dstctx->var_values, NULL)) >= 0.5;
}

void ff_inlink_request_frame(AVFilterLink *link)
{
    av_assert1(!link->status_in);
    av_assert1(!link->status_out);
    link->frame_wanted_out = 1;
    ff_filter_set_ready(link->src, 100);
}

void ff_inlink_set_status(AVFilterLink *link, int status)
{
    if (link->status_out)
        return;
    link->frame_wanted_out = 0;
    link->frame_blocked_in = 0;
    ff_avfilter_link_set_out_status(link, status, AV_NOPTS_VALUE);
    while (ff_framequeue_queued_frames(&link->fifo)) {
           AVFrame *frame = ff_framequeue_take(&link->fifo);
           av_frame_free(&frame);
    }
    if (!link->status_in)
        link->status_in = status;
}

int ff_outlink_get_status(AVFilterLink *link)
{
    return link->status_in;
}

const AVClass *avfilter_get_class(void)
{
    return &avfilter_class;
}<|MERGE_RESOLUTION|>--- conflicted
+++ resolved
@@ -996,8 +996,7 @@
             return AVERROR(EINVAL);
         }
 
-<<<<<<< HEAD
-#if FF_API_OLD_FILTER_OPTS || FF_API_OLD_FILTER_OPTS_ERROR
+#if FF_API_OLD_FILTER_OPTS_ERROR
             if (   !strcmp(filter->filter->name, "format")     ||
                    !strcmp(filter->filter->name, "noformat")   ||
                    !strcmp(filter->filter->name, "frei0r")     ||
@@ -1057,14 +1056,6 @@
             while ((p = strchr(p, ':')))
                 *p++ = '|';
 
-#if FF_API_OLD_FILTER_OPTS
-            if (deprecated)
-                av_log(filter, AV_LOG_WARNING, "This syntax is deprecated. Use "
-                       "'|' to separate the list items.\n");
-
-            av_log(filter, AV_LOG_DEBUG, "compat: called with args=[%s]\n", copy);
-            ret = process_options(filter, &options, copy);
-#else
             if (deprecated) {
                 av_log(filter, AV_LOG_ERROR, "This syntax is deprecated. Use "
                        "'|' to separate the list items ('%s' instead of '%s')\n",
@@ -1073,7 +1064,6 @@
             } else {
                 ret = process_options(filter, &options, copy);
             }
-#endif
             av_freep(&copy);
 
             if (ret < 0)
@@ -1082,15 +1072,6 @@
 #endif
         {
             ret = process_options(filter, &options, args);
-=======
-        if (strchr(args, '=')) {
-            /* assume a list of key1=value1:key2=value2:... */
-            ret = av_dict_parse_string(&options, args, "=", ":", 0);
-            if (ret < 0)
-                goto fail;
-        } else {
-            ret = process_unnamed_options(filter, &options, args);
->>>>>>> 88fd836a
             if (ret < 0)
                 goto fail;
         }
