/*
 * Copyright (c) 2008 Affine Systems, Inc (Michael Sullivan, Bobby Impollonia)
 * Copyright (c) 2013 Andrey Utkin <andrey.krieger.utkin gmail com>
 *
 * This file is part of FFmpeg.
 *
 * FFmpeg is free software; you can redistribute it and/or
 * modify it under the terms of the GNU Lesser General Public
 * License as published by the Free Software Foundation; either
 * version 2.1 of the License, or (at your option) any later version.
 *
 * FFmpeg is distributed in the hope that it will be useful,
 * but WITHOUT ANY WARRANTY; without even the implied warranty of
 * MERCHANTABILITY or FITNESS FOR A PARTICULAR PURPOSE.  See the GNU
 * Lesser General Public License for more details.
 *
 * You should have received a copy of the GNU Lesser General Public
 * License along with FFmpeg; if not, write to the Free Software
 * Foundation, Inc., 51 Franklin Street, Fifth Floor, Boston, MA 02110-1301 USA
 */

/**
 * @file
 * Box and grid drawing filters. Also a nice template for a filter
 * that needs to write in the input frame.
 */

#include "libavutil/colorspace.h"
#include "libavutil/common.h"
#include "libavutil/opt.h"
#include "libavutil/eval.h"
#include "libavutil/pixdesc.h"
#include "libavutil/parseutils.h"
#include "avfilter.h"
#include "formats.h"
#include "internal.h"
#include "video.h"

static const char *const var_names[] = {
    "dar",
    "hsub", "vsub",
    "in_h", "ih",      ///< height of the input video
    "in_w", "iw",      ///< width  of the input video
    "sar",
    "x",
    "y",
    "h",              ///< height of the rendered box
    "w",              ///< width  of the rendered box
    "t",
    NULL
};

enum { Y, U, V, A };

<<<<<<< HEAD
enum var_name {
    VAR_DAR,
    VAR_HSUB, VAR_VSUB,
    VAR_IN_H, VAR_IH,
    VAR_IN_W, VAR_IW,
    VAR_SAR,
    VAR_X,
    VAR_Y,
    VAR_H,
    VAR_W,
    VAR_T,
    VARS_NB
};

typedef struct {
=======
typedef struct DrawBoxContext {
>>>>>>> 58400ac1
    const AVClass *class;
    int x, y, w, h;
    int thickness;
    char *color_str;
    unsigned char yuv_color[4];
    int invert_color; ///< invert luma color
    int vsub, hsub;   ///< chroma subsampling
    char *x_expr, *y_expr; ///< expression for x and y
    char *w_expr, *h_expr; ///< expression for width and height
    char *t_expr;          ///< expression for thickness
} DrawBoxContext;

static const int NUM_EXPR_EVALS = 5;

static av_cold int init(AVFilterContext *ctx)
{
    DrawBoxContext *s = ctx->priv;
    uint8_t rgba_color[4];

    if (!strcmp(s->color_str, "invert"))
        s->invert_color = 1;
    else if (av_parse_color(rgba_color, s->color_str, -1, ctx) < 0)
        return AVERROR(EINVAL);

    if (!s->invert_color) {
        s->yuv_color[Y] = RGB_TO_Y_CCIR(rgba_color[0], rgba_color[1], rgba_color[2]);
        s->yuv_color[U] = RGB_TO_U_CCIR(rgba_color[0], rgba_color[1], rgba_color[2], 0);
        s->yuv_color[V] = RGB_TO_V_CCIR(rgba_color[0], rgba_color[1], rgba_color[2], 0);
        s->yuv_color[A] = rgba_color[3];
    }

    return 0;
}

static int query_formats(AVFilterContext *ctx)
{
    static const enum AVPixelFormat pix_fmts[] = {
        AV_PIX_FMT_YUV444P,  AV_PIX_FMT_YUV422P,  AV_PIX_FMT_YUV420P,
        AV_PIX_FMT_YUV411P,  AV_PIX_FMT_YUV410P,
        AV_PIX_FMT_YUVJ444P, AV_PIX_FMT_YUVJ422P, AV_PIX_FMT_YUVJ420P,
        AV_PIX_FMT_YUV440P,  AV_PIX_FMT_YUVJ440P,
        AV_PIX_FMT_NONE
    };

    ff_set_common_formats(ctx, ff_make_format_list(pix_fmts));
    return 0;
}

static int config_input(AVFilterLink *inlink)
{
    AVFilterContext *ctx = inlink->dst;
    DrawBoxContext *s = ctx->priv;
    const AVPixFmtDescriptor *desc = av_pix_fmt_desc_get(inlink->format);
    double var_values[VARS_NB], res;
    char *expr;
    int ret;
    int i;

    s->hsub = desc->log2_chroma_w;
    s->vsub = desc->log2_chroma_h;

    var_values[VAR_IN_H] = var_values[VAR_IH] = inlink->h;
    var_values[VAR_IN_W] = var_values[VAR_IW] = inlink->w;
    var_values[VAR_SAR]  = inlink->sample_aspect_ratio.num ? av_q2d(inlink->sample_aspect_ratio) : 1;
    var_values[VAR_DAR]  = (double)inlink->w / inlink->h * var_values[VAR_SAR];
    var_values[VAR_HSUB] = s->hsub;
    var_values[VAR_VSUB] = s->vsub;
    var_values[VAR_X] = NAN;
    var_values[VAR_Y] = NAN;
    var_values[VAR_H] = NAN;
    var_values[VAR_W] = NAN;
    var_values[VAR_T] = NAN;

    for (i = 0; i <= NUM_EXPR_EVALS; i++) {
        /* evaluate expressions, fail on last iteration */
        if ((ret = av_expr_parse_and_eval(&res, (expr = s->x_expr),
                                          var_names, var_values,
                                          NULL, NULL, NULL, NULL, NULL, 0, ctx)) < 0 && i == NUM_EXPR_EVALS)
            goto fail;
        s->x = var_values[VAR_X] = res;

        if ((ret = av_expr_parse_and_eval(&res, (expr = s->y_expr),
                                          var_names, var_values,
                                          NULL, NULL, NULL, NULL, NULL, 0, ctx)) < 0 && i == NUM_EXPR_EVALS)
            goto fail;
        s->y = var_values[VAR_Y] = res;

        if ((ret = av_expr_parse_and_eval(&res, (expr = s->w_expr),
                                          var_names, var_values,
                                          NULL, NULL, NULL, NULL, NULL, 0, ctx)) < 0 && i == NUM_EXPR_EVALS)
            goto fail;
        s->w = var_values[VAR_W] = res;

        if ((ret = av_expr_parse_and_eval(&res, (expr = s->h_expr),
                                          var_names, var_values,
                                          NULL, NULL, NULL, NULL, NULL, 0, ctx)) < 0 && i == NUM_EXPR_EVALS)
            goto fail;
        s->h = var_values[VAR_H] = res;

        if ((ret = av_expr_parse_and_eval(&res, (expr = s->t_expr),
                                          var_names, var_values,
                                          NULL, NULL, NULL, NULL, NULL, 0, ctx)) < 0 && i == NUM_EXPR_EVALS)
            goto fail;
        s->thickness = var_values[VAR_T] = res;
    }

    /* if w or h are zero, use the input w/h */
    s->w = (s->w > 0) ? s->w : inlink->w;
    s->h = (s->h > 0) ? s->h : inlink->h;

    /* sanity check width and height */
    if (s->w <  0 || s->h <  0) {
        av_log(ctx, AV_LOG_ERROR, "Size values less than 0 are not acceptable.\n");
        return AVERROR(EINVAL);
    }

    av_log(ctx, AV_LOG_VERBOSE, "x:%d y:%d w:%d h:%d color:0x%02X%02X%02X%02X\n",
           s->x, s->y, s->w, s->h,
           s->yuv_color[Y], s->yuv_color[U], s->yuv_color[V], s->yuv_color[A]);

    return 0;

fail:
    av_log(ctx, AV_LOG_ERROR,
           "Error when evaluating the expression '%s'.\n",
           expr);
    return ret;
}

static int filter_frame(AVFilterLink *inlink, AVFrame *frame)
{
    DrawBoxContext *s = inlink->dst->priv;
    int plane, x, y, xb = s->x, yb = s->y;
    unsigned char *row[4];

    for (y = FFMAX(yb, 0); y < frame->height && y < (yb + s->h); y++) {
        row[0] = frame->data[0] + y * frame->linesize[0];

        for (plane = 1; plane < 3; plane++)
            row[plane] = frame->data[plane] +
                 frame->linesize[plane] * (y >> s->vsub);

        if (s->invert_color) {
            for (x = FFMAX(xb, 0); x < xb + s->w && x < frame->width; x++)
                if ((y - yb < s->thickness) || (yb + s->h - 1 - y < s->thickness) ||
                    (x - xb < s->thickness) || (xb + s->w - 1 - x < s->thickness))
                    row[0][x] = 0xff - row[0][x];
        } else {
            for (x = FFMAX(xb, 0); x < xb + s->w && x < frame->width; x++) {
                double alpha = (double)s->yuv_color[A] / 255;

                if ((y - yb < s->thickness) || (yb + s->h - 1 - y < s->thickness) ||
                    (x - xb < s->thickness) || (xb + s->w - 1 - x < s->thickness)) {
                    row[0][x                 ] = (1 - alpha) * row[0][x                 ] + alpha * s->yuv_color[Y];
                    row[1][x >> s->hsub] = (1 - alpha) * row[1][x >> s->hsub] + alpha * s->yuv_color[U];
                    row[2][x >> s->hsub] = (1 - alpha) * row[2][x >> s->hsub] + alpha * s->yuv_color[V];
                }
            }
        }
    }

    return ff_filter_frame(inlink->dst->outputs[0], frame);
}

#define OFFSET(x) offsetof(DrawBoxContext, x)
#define FLAGS AV_OPT_FLAG_VIDEO_PARAM|AV_OPT_FLAG_FILTERING_PARAM

#if CONFIG_DRAWBOX_FILTER

static const AVOption drawbox_options[] = {
    { "x",         "set horizontal position of the left box edge", OFFSET(x_expr),    AV_OPT_TYPE_STRING, { .str="0" },       CHAR_MIN, CHAR_MAX, FLAGS },
    { "y",         "set vertical position of the top box edge",    OFFSET(y_expr),    AV_OPT_TYPE_STRING, { .str="0" },       CHAR_MIN, CHAR_MAX, FLAGS },
    { "width",     "set width of the box",                         OFFSET(w_expr),    AV_OPT_TYPE_STRING, { .str="0" },       CHAR_MIN, CHAR_MAX, FLAGS },
    { "w",         "set width of the box",                         OFFSET(w_expr),    AV_OPT_TYPE_STRING, { .str="0" },       CHAR_MIN, CHAR_MAX, FLAGS },
    { "height",    "set height of the box",                        OFFSET(h_expr),    AV_OPT_TYPE_STRING, { .str="0" },       CHAR_MIN, CHAR_MAX, FLAGS },
    { "h",         "set height of the box",                        OFFSET(h_expr),    AV_OPT_TYPE_STRING, { .str="0" },       CHAR_MIN, CHAR_MAX, FLAGS },
    { "color",     "set color of the box",                         OFFSET(color_str), AV_OPT_TYPE_STRING, { .str = "black" }, CHAR_MIN, CHAR_MAX, FLAGS },
    { "c",         "set color of the box",                         OFFSET(color_str), AV_OPT_TYPE_STRING, { .str = "black" }, CHAR_MIN, CHAR_MAX, FLAGS },
    { "thickness", "set the box thickness",                        OFFSET(t_expr),    AV_OPT_TYPE_STRING, { .str="3" },       CHAR_MIN, CHAR_MAX, FLAGS },
    { "t",         "set the box thickness",                        OFFSET(t_expr),    AV_OPT_TYPE_STRING, { .str="3" },       CHAR_MIN, CHAR_MAX, FLAGS },
    { NULL }
};

AVFILTER_DEFINE_CLASS(drawbox);

static const AVFilterPad drawbox_inputs[] = {
    {
        .name           = "default",
        .type           = AVMEDIA_TYPE_VIDEO,
        .config_props   = config_input,
        .filter_frame   = filter_frame,
        .needs_writable = 1,
    },
    { NULL }
};

static const AVFilterPad drawbox_outputs[] = {
    {
        .name = "default",
        .type = AVMEDIA_TYPE_VIDEO,
    },
    { NULL }
};

AVFilter ff_vf_drawbox = {
    .name          = "drawbox",
    .description   = NULL_IF_CONFIG_SMALL("Draw a colored box on the input video."),
    .priv_size     = sizeof(DrawBoxContext),
    .priv_class    = &drawbox_class,
    .init          = init,
    .query_formats = query_formats,
    .inputs        = drawbox_inputs,
    .outputs       = drawbox_outputs,
    .flags         = AVFILTER_FLAG_SUPPORT_TIMELINE_GENERIC,
};
#endif /* CONFIG_DRAWBOX_FILTER */

#if CONFIG_DRAWGRID_FILTER
static av_pure av_always_inline int pixel_belongs_to_grid(DrawBoxContext *drawgrid, int x, int y)
{
    // x is horizontal (width) coord,
    // y is vertical (height) coord
    int x_modulo;
    int y_modulo;

    // Abstract from the offset
    x -= drawgrid->x;
    y -= drawgrid->y;

    x_modulo = x % drawgrid->w;
    y_modulo = y % drawgrid->h;

    // If x or y got negative, fix values to preserve logics
    if (x_modulo < 0)
        x_modulo += drawgrid->w;
    if (y_modulo < 0)
        y_modulo += drawgrid->h;

    return x_modulo < drawgrid->thickness  // Belongs to vertical line
        || y_modulo < drawgrid->thickness;  // Belongs to horizontal line
}

static int drawgrid_filter_frame(AVFilterLink *inlink, AVFrame *frame)
{
    DrawBoxContext *drawgrid = inlink->dst->priv;
    int plane, x, y;
    uint8_t *row[4];

    for (y = 0; y < frame->height; y++) {
        row[0] = frame->data[0] + y * frame->linesize[0];

        for (plane = 1; plane < 3; plane++)
            row[plane] = frame->data[plane] +
                 frame->linesize[plane] * (y >> drawgrid->vsub);

        if (drawgrid->invert_color) {
            for (x = 0; x < frame->width; x++)
                if (pixel_belongs_to_grid(drawgrid, x, y))
                    row[0][x] = 0xff - row[0][x];
        } else {
            for (x = 0; x < frame->width; x++) {
                double alpha = (double)drawgrid->yuv_color[A] / 255;

                if (pixel_belongs_to_grid(drawgrid, x, y)) {
                    row[0][x                  ] = (1 - alpha) * row[0][x                  ] + alpha * drawgrid->yuv_color[Y];
                    row[1][x >> drawgrid->hsub] = (1 - alpha) * row[1][x >> drawgrid->hsub] + alpha * drawgrid->yuv_color[U];
                    row[2][x >> drawgrid->hsub] = (1 - alpha) * row[2][x >> drawgrid->hsub] + alpha * drawgrid->yuv_color[V];
                }
            }
        }
    }

    return ff_filter_frame(inlink->dst->outputs[0], frame);
}

static const AVOption drawgrid_options[] = {
    { "x",         "set horizontal offset",   OFFSET(x_expr),    AV_OPT_TYPE_STRING, { .str="0" },       CHAR_MIN, CHAR_MAX, FLAGS },
    { "y",         "set vertical offset",     OFFSET(y_expr),    AV_OPT_TYPE_STRING, { .str="0" },       CHAR_MIN, CHAR_MAX, FLAGS },
    { "width",     "set width of grid cell",  OFFSET(w_expr),    AV_OPT_TYPE_STRING, { .str="0" },       CHAR_MIN, CHAR_MAX, FLAGS },
    { "w",         "set width of grid cell",  OFFSET(w_expr),    AV_OPT_TYPE_STRING, { .str="0" },       CHAR_MIN, CHAR_MAX, FLAGS },
    { "height",    "set height of grid cell", OFFSET(h_expr),    AV_OPT_TYPE_STRING, { .str="0" },       CHAR_MIN, CHAR_MAX, FLAGS },
    { "h",         "set height of grid cell", OFFSET(h_expr),    AV_OPT_TYPE_STRING, { .str="0" },       CHAR_MIN, CHAR_MAX, FLAGS },
    { "color",     "set color of the grid",   OFFSET(color_str), AV_OPT_TYPE_STRING, { .str = "black" }, CHAR_MIN, CHAR_MAX, FLAGS },
    { "c",         "set color of the grid",   OFFSET(color_str), AV_OPT_TYPE_STRING, { .str = "black" }, CHAR_MIN, CHAR_MAX, FLAGS },
    { "thickness", "set grid line thickness", OFFSET(t_expr),    AV_OPT_TYPE_STRING, {.str="1"},         CHAR_MIN, CHAR_MAX, FLAGS },
    { "t",         "set grid line thickness", OFFSET(t_expr),    AV_OPT_TYPE_STRING, {.str="1"},         CHAR_MIN, CHAR_MAX, FLAGS },
    { NULL }
};

AVFILTER_DEFINE_CLASS(drawgrid);

static const AVFilterPad drawgrid_inputs[] = {
    {
        .name           = "default",
        .type           = AVMEDIA_TYPE_VIDEO,
        .config_props   = config_input,
        .filter_frame   = drawgrid_filter_frame,
        .needs_writable = 1,
    },
    { NULL }
};

static const AVFilterPad drawgrid_outputs[] = {
    {
        .name = "default",
        .type = AVMEDIA_TYPE_VIDEO,
    },
    { NULL }
};

AVFilter ff_vf_drawgrid = {
    .name          = "drawgrid",
    .description   = NULL_IF_CONFIG_SMALL("Draw a colored grid on the input video."),
    .priv_size     = sizeof(DrawBoxContext),
    .priv_class    = &drawgrid_class,
    .init          = init,
    .query_formats = query_formats,
    .inputs        = drawgrid_inputs,
    .outputs       = drawgrid_outputs,
    .flags         = AVFILTER_FLAG_SUPPORT_TIMELINE_GENERIC,
};

#endif  /* CONFIG_DRAWGRID_FILTER */<|MERGE_RESOLUTION|>--- conflicted
+++ resolved
@@ -52,7 +52,6 @@
 
 enum { Y, U, V, A };
 
-<<<<<<< HEAD
 enum var_name {
     VAR_DAR,
     VAR_HSUB, VAR_VSUB,
@@ -67,10 +66,7 @@
     VARS_NB
 };
 
-typedef struct {
-=======
 typedef struct DrawBoxContext {
->>>>>>> 58400ac1
     const AVClass *class;
     int x, y, w, h;
     int thickness;
