--- conflicted
+++ resolved
@@ -68,15 +68,8 @@
     const uint8_t *buf = avpkt->data;
     int buf_size = avpkt->size;
     CamtasiaContext * const c = avctx->priv_data;
-<<<<<<< HEAD
-    const unsigned char *encoded = buf;
     AVFrame *frame = c->frame;
-    int zret; // Zlib return code
-    int ret, len = buf_size;
-=======
-    AVFrame *frame = data;
     int ret;
->>>>>>> 4da8cdbb
 
     if ((ret = ff_reget_buffer(avctx, frame)) < 0)
         return ret;
@@ -86,13 +79,8 @@
         av_log(avctx, AV_LOG_ERROR, "Inflate reset error: %d\n", ret);
         return AVERROR_UNKNOWN;
     }
-<<<<<<< HEAD
-    c->zstream.next_in = (uint8_t*)encoded;
-    c->zstream.avail_in = len;
-=======
     c->zstream.next_in   = buf;
     c->zstream.avail_in  = buf_size;
->>>>>>> 4da8cdbb
     c->zstream.next_out = c->decomp_buf;
     c->zstream.avail_out = c->decomp_size;
     ret = inflate(&c->zstream, Z_FINISH);
