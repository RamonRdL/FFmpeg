--- conflicted
+++ resolved
@@ -267,13 +267,8 @@
     if(len == 0)
         return 4;
 
-<<<<<<< HEAD
     if (len >= INT_MAX/4-1 || len < 0 || skip > buf_size) {
         av_log(ctx->avctx, AV_LOG_ERROR, "invalid stream size\n");
-=======
-    if (len >= INT_MAX/4-1 || len < 0 || len > buf_size) {
-        av_log(ctx->avctx, AV_LOG_ERROR, "Error, invalid stream size.\n");
->>>>>>> df903683
         return AVERROR_INVALIDDATA;
     }
 
@@ -288,13 +283,8 @@
             if (skip <= pos)
                 return AVERROR_INVALIDDATA;
             init_get_bits(&ctx->gb, buf + pos, (skip - pos) * 8);
-<<<<<<< HEAD
-            if(tm2_read_deltas(ctx, stream_id) == -1)
-                return AVERROR_INVALIDDATA;
-=======
             if ((ret = tm2_read_deltas(ctx, stream_id)) < 0)
                 return ret;
->>>>>>> df903683
             bytestream2_skip(&gb, ((get_bits_count(&ctx->gb) + 31) >> 5) << 2);
         }
     }
@@ -310,13 +300,8 @@
     if (skip <= pos)
         return AVERROR_INVALIDDATA;
     init_get_bits(&ctx->gb, buf + pos, (skip - pos) * 8);
-<<<<<<< HEAD
-    if(tm2_build_huff_table(ctx, &codes) == -1)
-        return AVERROR_INVALIDDATA;
-=======
     if ((ret = tm2_build_huff_table(ctx, &codes)) < 0)
         return ret;
->>>>>>> df903683
     bytestream2_skip(&gb, ((get_bits_count(&ctx->gb) + 31) >> 5) << 2);
 
     toks >>= 1;
@@ -857,14 +842,8 @@
     }
     p->reference = 3;
     p->buffer_hints = FF_BUFFER_HINTS_VALID | FF_BUFFER_HINTS_PRESERVE | FF_BUFFER_HINTS_REUSABLE;
-<<<<<<< HEAD
-    if((ret = avctx->reget_buffer(avctx, p)) < 0){
-        av_log(avctx, AV_LOG_ERROR, "get_buffer() failed\n");
-=======
     if ((ret = avctx->reget_buffer(avctx, p)) < 0) {
         av_log(avctx, AV_LOG_ERROR, "get_buffer() failed\n");
-        av_free(swbuf);
->>>>>>> df903683
         return ret;
     }
 
@@ -906,11 +885,7 @@
 
     if((avctx->width & 3) || (avctx->height & 3)){
         av_log(avctx, AV_LOG_ERROR, "Width and height must be multiple of 4\n");
-<<<<<<< HEAD
-        return AVERROR_INVALIDDATA;
-=======
         return AVERROR(EINVAL);
->>>>>>> df903683
     }
 
     l->avctx = avctx;
