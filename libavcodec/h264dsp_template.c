--- conflicted
+++ resolved
@@ -58,18 +58,12 @@
         op_scale1(15); \
     } \
 } \
-static void FUNCC(biweight_h264_pixels ## W ## x ## H)(uint8_t *p_dst, uint8_t *p_src, int stride, int log2_denom, int weightd, int weights, int offset){ \
+static void FUNCC(biweight_h264_pixels ## W ## x ## H)(uint8_t *_dst, uint8_t *_src, int stride, int log2_denom, int weightd, int weights, int offset){ \
     int y; \
-<<<<<<< HEAD
-    pixel *dst = (pixel*)p_dst; \
-    pixel *src = (pixel*)p_src; \
-    stride >>= sizeof(pixel)-1; \
-=======
     pixel *dst = (pixel*)_dst; \
     pixel *src = (pixel*)_src; \
-    stride /= sizeof(pixel); \
+    stride >>= sizeof(pixel)-1; \
     offset <<= (BIT_DEPTH-8); \
->>>>>>> 19d824e4
     offset = ((offset + 1) | 1) << log2_denom; \
     for(y=0; y<H; y++, dst += stride, src += stride){ \
         op_scale2(0); \
