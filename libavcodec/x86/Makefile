--- conflicted
+++ resolved
@@ -3,11 +3,7 @@
 
 OBJS-$(CONFIG_AC3DSP)                  += x86/ac3dsp_init.o
 OBJS-$(CONFIG_AUDIODSP)                += x86/audiodsp_init.o
-<<<<<<< HEAD
-OBJS-$(CONFIG_BLOCKDSP)                += x86/blockdsp_mmx.o
-=======
-OBJS-$(CONFIG_BLOCKDSP)                += x86/blockdsp.o
->>>>>>> 12f129e5
+OBJS-$(CONFIG_BLOCKDSP)                += x86/blockdsp_init.o
 OBJS-$(CONFIG_BSWAPDSP)                += x86/bswapdsp_init.o
 OBJS-$(CONFIG_DCT)                     += x86/dct_init.o
 OBJS-$(CONFIG_DSPUTIL)                 += x86/dsputil_init.o
@@ -50,13 +46,9 @@
 OBJS-$(CONFIG_RV30_DECODER)            += x86/rv34dsp_init.o
 OBJS-$(CONFIG_RV40_DECODER)            += x86/rv34dsp_init.o            \
                                           x86/rv40dsp_init.o
-<<<<<<< HEAD
-OBJS-$(CONFIG_SVQ1_ENCODER)            += x86/svq1enc_mmx.o
+OBJS-$(CONFIG_SVQ1_ENCODER)            += x86/svq1enc.o
 OBJS-$(CONFIG_V210_DECODER)            += x86/v210-init.o
 OBJS-$(CONFIG_TTA_DECODER)             += x86/ttadsp_init.o
-=======
-OBJS-$(CONFIG_SVQ1_ENCODER)            += x86/svq1enc.o
->>>>>>> 12f129e5
 OBJS-$(CONFIG_TRUEHD_DECODER)          += x86/mlpdsp.o
 OBJS-$(CONFIG_VC1_DECODER)             += x86/vc1dsp_init.o
 OBJS-$(CONFIG_VORBIS_DECODER)          += x86/vorbisdsp_init.o
@@ -66,10 +58,6 @@
 OBJS-$(CONFIG_VP9_DECODER)             += x86/vp9dsp_init.o
 OBJS-$(CONFIG_WEBP_DECODER)            += x86/vp8dsp_init.o
 
-<<<<<<< HEAD
-=======
-MMX-OBJS-$(CONFIG_AUDIODSP)            += x86/audiodsp_mmx.o
->>>>>>> 12f129e5
 MMX-OBJS-$(CONFIG_DSPUTIL)             += x86/dsputil_mmx.o
 MMX-OBJS-$(CONFIG_DIRAC_DECODER)       += x86/dirac_dwt.o
 MMX-OBJS-$(CONFIG_IDCTDSP)             += x86/idctdsp_mmx.o             \
@@ -77,11 +65,8 @@
                                           x86/idct_sse2_xvid.o          \
                                           x86/simple_idct.o
 
-<<<<<<< HEAD
 MMX-OBJS-$(CONFIG_SNOW_DECODER)        += x86/snowdsp.o
 MMX-OBJS-$(CONFIG_SNOW_ENCODER)        += x86/snowdsp.o
-=======
->>>>>>> 12f129e5
 MMX-OBJS-$(CONFIG_VC1_DECODER)         += x86/vc1dsp_mmx.o
 
 YASM-OBJS                              += x86/deinterlace.o             \
