--- conflicted
+++ resolved
@@ -131,14 +131,8 @@
     memcpy (buf +   8, "V1.0", 4);
     write32(buf +  20, 1); /* new image */
     write32(buf +  24, HEADER_SIZE);
-<<<<<<< HEAD
-    if(!(avctx->flags & CODEC_FLAG_BITEXACT)){
-        memcpy (buf + 160, LIBAVCODEC_IDENT, FFMIN(sizeof(LIBAVCODEC_IDENT), 100));
-    }
-=======
     if (!(avctx->flags & CODEC_FLAG_BITEXACT))
         memcpy (buf + 160, LIBAVCODEC_IDENT, FFMIN(sizeof(LIBAVCODEC_IDENT), 100));
->>>>>>> 882abda5
     write32(buf + 660, 0xFFFFFFFF); /* unencrypted */
 
     /* Image information header */
