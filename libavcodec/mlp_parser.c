--- conflicted
+++ resolved
@@ -107,11 +107,7 @@
     return channels;
 }
 
-<<<<<<< HEAD
-int64_t ff_truehd_layout(int chanmap)
-=======
-static uint64_t truehd_layout(int chanmap)
->>>>>>> f32dfad9
+uint64_t ff_truehd_layout(int chanmap)
 {
     int layout = 0, i;
 
