--- conflicted
+++ resolved
@@ -240,7 +240,6 @@
             film->sample_table[i].stream = film->video_stream_index;
             film->sample_table[i].pts = AV_RB32(&scratch[8]) & 0x7FFFFFFF;
             film->sample_table[i].keyframe = (scratch[8] & 0x80) ? 0 : 1;
-<<<<<<< HEAD
             video_frame_counter++;
             if (film->video_type)
                 av_add_index_entry(s->streams[film->video_stream_index],
@@ -248,13 +247,6 @@
                                    film->sample_table[i].pts,
                                    film->sample_table[i].sample_size, 0,
                                    film->sample_table[i].keyframe);
-=======
-            av_add_index_entry(s->streams[film->video_stream_index],
-                               film->sample_table[i].sample_offset,
-                               film->sample_table[i].pts,
-                               film->sample_table[i].sample_size, 0,
-                               film->sample_table[i].keyframe);
->>>>>>> c012c6f1
         }
     }
 
@@ -305,15 +297,6 @@
 {
     FilmDemuxContext *film = s->priv_data;
     AVStream *st = s->streams[stream_index];
-<<<<<<< HEAD
-    int index = av_index_search_timestamp(st, timestamp, flags);
-    if (index < 0)
-        return -1;
-    if (avio_seek(s->pb, st->index_entries[index].pos, SEEK_SET) < 0)
-        return -1;
-
-    film->current_sample = index;
-=======
     int ret = av_index_search_timestamp(st, timestamp, flags);
     if (ret < 0)
         return ret;
@@ -323,7 +306,6 @@
         return ret;
 
     film->current_sample = ret;
->>>>>>> c012c6f1
 
     return 0;
 }
