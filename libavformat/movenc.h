/*
 * MOV, 3GP, MP4 muxer
 * Copyright (c) 2003 Thomas Raivio
 * Copyright (c) 2004 Gildas Bazin <gbazin at videolan dot org>
 * Copyright (c) 2009 Baptiste Coudurier <baptiste dot coudurier at gmail dot com>
 *
 * This file is part of FFmpeg.
 *
 * FFmpeg is free software; you can redistribute it and/or
 * modify it under the terms of the GNU Lesser General Public
 * License as published by the Free Software Foundation; either
 * version 2.1 of the License, or (at your option) any later version.
 *
 * FFmpeg is distributed in the hope that it will be useful,
 * but WITHOUT ANY WARRANTY; without even the implied warranty of
 * MERCHANTABILITY or FITNESS FOR A PARTICULAR PURPOSE.  See the GNU
 * Lesser General Public License for more details.
 *
 * You should have received a copy of the GNU Lesser General Public
 * License along with FFmpeg; if not, write to the Free Software
 * Foundation, Inc., 51 Franklin Street, Fifth Floor, Boston, MA 02110-1301 USA
 */

#ifndef AVFORMAT_MOVENC_H
#define AVFORMAT_MOVENC_H

#include "avformat.h"

#define MOV_INDEX_CLUSTER_SIZE 16384
#define MOV_TIMESCALE 1000

#define RTP_MAX_PACKET_SIZE 1450

#define MODE_MP4  0x01
#define MODE_MOV  0x02
#define MODE_3GP  0x04
#define MODE_PSP  0x08 // example working PSP command line:
// ffmpeg -i testinput.avi  -f psp -r 14.985 -s 320x240 -b 768 -ar 24000 -ab 32 M4V00001.MP4
#define MODE_3G2  0x10
#define MODE_IPOD 0x20
#define MODE_ISM  0x40

typedef struct MOVIentry {
    uint64_t     pos;
    int64_t      dts;
    unsigned int size;
<<<<<<< HEAD
    unsigned int samplesInChunk;
    unsigned int chunkNum;              ///< Chunk number if the current entry is a chunk start otherwise 0
=======
    unsigned int samples_in_chunk;
>>>>>>> d7edd359
    unsigned int entries;
    int          cts;
#define MOV_SYNC_SAMPLE         0x0001
#define MOV_PARTIAL_SYNC_SAMPLE 0x0002
    uint32_t     flags;
} MOVIentry;

typedef struct HintSample {
    uint8_t *data;
    int size;
    int sample_number;
    int offset;
    int own_data;
} HintSample;

typedef struct {
    int size;
    int len;
    HintSample *samples;
} HintSampleQueue;

typedef struct {
    int64_t offset;
    int64_t time;
    int64_t duration;
    int64_t tfrf_offset;
} MOVFragmentInfo;

typedef struct MOVIndex {
    int         mode;
    int         entry;
    unsigned    timescale;
    uint64_t    time;
<<<<<<< HEAD
    int64_t     trackDuration;
    long        sampleCount;
    long        sampleSize;
    long        chunkCount;
    int         hasKeyframes;
=======
    int64_t     track_duration;
    long        sample_count;
    long        sample_size;
    int         has_keyframes;
>>>>>>> d7edd359
#define MOV_TRACK_CTTS         0x0001
#define MOV_TRACK_STPS         0x0002
    uint32_t    flags;
    int         language;
    int         track_id;
    int         tag; ///< stsd fourcc
    AVCodecContext *enc;

    int         vos_len;
    uint8_t     *vos_data;
    MOVIentry   *cluster;
    int         audio_vbr;
    int         height; ///< active picture (w/o VBI) height for D-10/IMX
    uint32_t    tref_tag;
    int         tref_id; ///< trackID of the referenced track
    int64_t     start_dts;

    int         hint_track;   ///< the track that hints this track, -1 if no hint track is set
    int         src_track;    ///< the track that this hint track describes
    AVFormatContext *rtp_ctx; ///< the format context for the hinting rtp muxer
    uint32_t    prev_rtp_ts;
    int64_t     cur_rtp_ts_unwrapped;
    uint32_t    max_packet_size;

    int64_t     default_duration;
    uint32_t    default_sample_flags;
    uint32_t    default_size;

    HintSampleQueue sample_queue;

    AVIOContext *mdat_buf;
    int64_t     moof_size_offset;
    int64_t     data_offset;
    int64_t     frag_start;
    int64_t     tfrf_offset;

    int         nb_frag_info;
    MOVFragmentInfo *frag_info;
} MOVTrack;

typedef struct MOVMuxContext {
    const AVClass *av_class;
    int     mode;
    int64_t time;
    int     nb_streams;
    int     chapter_track; ///< qt chapter track number
    int64_t mdat_pos;
    uint64_t mdat_size;
    MOVTrack *tracks;

    int flags;
    int rtp_flags;
    int reserved_moov_size;
    int64_t reserved_moov_pos;

    int iods_skip;
    int iods_video_profile;
    int iods_audio_profile;

    int fragments;
    int max_fragment_duration;
    int max_fragment_size;
    int ism_lookahead;
} MOVMuxContext;

#define FF_MOV_FLAG_RTP_HINT 1
#define FF_MOV_FLAG_FRAGMENT 2
#define FF_MOV_FLAG_EMPTY_MOOV 4
#define FF_MOV_FLAG_FRAG_KEYFRAME 8
#define FF_MOV_FLAG_SEPARATE_MOOF 16
#define FF_MOV_FLAG_FRAG_CUSTOM 32
#define FF_MOV_FLAG_ISML 64

int ff_mov_write_packet(AVFormatContext *s, AVPacket *pkt);

int ff_mov_init_hinting(AVFormatContext *s, int index, int src_index);
int ff_mov_add_hinted_packet(AVFormatContext *s, AVPacket *pkt,
                             int track_index, int sample,
                             uint8_t *sample_data, int sample_size);
void ff_mov_close_hinting(MOVTrack *track);

#endif /* AVFORMAT_MOVENC_H */<|MERGE_RESOLUTION|>--- conflicted
+++ resolved
@@ -44,12 +44,8 @@
     uint64_t     pos;
     int64_t      dts;
     unsigned int size;
-<<<<<<< HEAD
-    unsigned int samplesInChunk;
+    unsigned int samples_in_chunk;
     unsigned int chunkNum;              ///< Chunk number if the current entry is a chunk start otherwise 0
-=======
-    unsigned int samples_in_chunk;
->>>>>>> d7edd359
     unsigned int entries;
     int          cts;
 #define MOV_SYNC_SAMPLE         0x0001
@@ -83,18 +79,11 @@
     int         entry;
     unsigned    timescale;
     uint64_t    time;
-<<<<<<< HEAD
-    int64_t     trackDuration;
-    long        sampleCount;
-    long        sampleSize;
-    long        chunkCount;
-    int         hasKeyframes;
-=======
     int64_t     track_duration;
     long        sample_count;
     long        sample_size;
+    long        chunkCount;
     int         has_keyframes;
->>>>>>> d7edd359
 #define MOV_TRACK_CTTS         0x0001
 #define MOV_TRACK_STPS         0x0002
     uint32_t    flags;
